package splitio

// Version contains a string with the split sdk version
<<<<<<< HEAD
const Version = "4.0.0-rc4"
=======
const Version = "4.0.1"
>>>>>>> ef612de5
<|MERGE_RESOLUTION|>--- conflicted
+++ resolved
@@ -1,8 +1,4 @@
 package splitio
 
 // Version contains a string with the split sdk version
-<<<<<<< HEAD
-const Version = "4.0.0-rc4"
-=======
-const Version = "4.0.1"
->>>>>>> ef612de5
+const Version = "4.1.0-rc1"