package splitio

// Version contains a string with the split sdk version
<<<<<<< HEAD
const Version = "2.1.1"
=======
const Version = "2.2.0-rc2"
>>>>>>> d739ca11
<|MERGE_RESOLUTION|>--- conflicted
+++ resolved
@@ -1,8 +1,4 @@
 package splitio
 
 // Version contains a string with the split sdk version
-<<<<<<< HEAD
-const Version = "2.1.1"
-=======
-const Version = "2.2.0-rc2"
->>>>>>> d739ca11
+const Version = "2.2.0-rc3"