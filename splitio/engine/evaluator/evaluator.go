--- conflicted
+++ resolved
@@ -59,12 +59,8 @@
 		bucketingKey = &key
 	}
 	if splitDto == nil {
-<<<<<<< HEAD
-		return &Result{Treatment: Control, Label: impressionlabels.SplitNotFound, Config: config}
-=======
 		e.logger.Warning(fmt.Sprintf("Feature %s not found, returning control.", feature))
 		return &Result{Treatment: Control, Label: impressionlabels.SplitNotFound, Config: config, EvaluationTimeNs: 0}
->>>>>>> e73e1777
 	}
 
 	// TODO: Move this to NewEvaluator ?
