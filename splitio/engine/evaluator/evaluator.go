--- conflicted
+++ resolved
@@ -75,12 +75,8 @@
 		))
 
 		if _, ok := split.Configurations()[split.DefaultTreatment()]; ok {
-<<<<<<< HEAD
-			config = split.Configurations()[split.DefaultTreatment()]
-=======
 			treatmentConfig := split.Configurations()[split.DefaultTreatment()]
 			config = &treatmentConfig
->>>>>>> fdb1dc6d
 		}
 
 		return &Result{
@@ -106,12 +102,8 @@
 	}
 
 	if _, ok := split.Configurations()[*treatment]; ok {
-<<<<<<< HEAD
-		config = split.Configurations()[*treatment]
-=======
 		treatmentConfig := split.Configurations()[*treatment]
 		config = &treatmentConfig
->>>>>>> fdb1dc6d
 	}
 
 	return &Result{
