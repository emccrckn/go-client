--- conflicted
+++ resolved
@@ -306,19 +306,15 @@
 		validator:   inputValidation{logger: logger},
 	}
 
-<<<<<<< HEAD
 	if cfg.Advanced.ImpressionListener2 != nil {
 		client.impressionListener = impressionlistener.NewImpressionListenerWrapper(cfg.Advanced.ImpressionListener2)
 	}
 
-	manager := &SplitManager{splitStorage: splitStorage}
-=======
 	manager := &SplitManager{
 		splitStorage: splitStorage,
 		validator:    inputValidation{logger: logger},
 		logger:       logger,
 	}
->>>>>>> c392f031
 
 	sp := &SplitFactory{
 		client:  client,
