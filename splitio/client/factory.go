// Package client contains implementations of the Split SDK client and the factory used
// to instantiate it.
package client

import (
	"errors"
	"fmt"
	"sync"
	"sync/atomic"
	"time"

	"github.com/splitio/go-client/splitio"
	"github.com/splitio/go-client/splitio/conf"
	"github.com/splitio/go-client/splitio/engine"
	"github.com/splitio/go-client/splitio/engine/evaluator"
	"github.com/splitio/go-client/splitio/impressionListener"
	"github.com/splitio/go-client/splitio/service/api"
	"github.com/splitio/go-client/splitio/service/dtos"
	"github.com/splitio/go-client/splitio/service/local"
	"github.com/splitio/go-client/splitio/storage"
	"github.com/splitio/go-client/splitio/storage/mutexmap"
	"github.com/splitio/go-client/splitio/storage/mutexqueue"
	"github.com/splitio/go-client/splitio/storage/redisdb"
	"github.com/splitio/go-client/splitio/tasks"
	"github.com/splitio/go-toolkit/logging"
)

// SdkDestroyed flag
const SdkDestroyed = 0

// SdkOnInitialization flag
const SdkOnInitialization = 1

// SdkReady flag
const SdkReady = 2

// SdkError flag
const SdkError = -1

var inMemoryFullQueueChan = make(chan bool, 1)

// SplitFactory struct is responsible for instantiating and storing instances of client and manager.
type SplitFactory struct {
	client                *SplitClient
	manager               *SplitManager
	status                atomic.Value
	readinessSubscriptors map[int]chan int
	operationMode         string
	mutex                 *sync.Mutex
}

// Client returns the split client instantiated by the factory
func (f *SplitFactory) Client() *SplitClient {
	return f.client
}

// Manager returns the split manager instantiated by the factory
func (f *SplitFactory) Manager() *SplitManager {
	return f.manager
}

// Destroy blocks all the operations
func (f *SplitFactory) Destroy() {
	f.status.Store(SdkDestroyed)
}

// IsDestroyed returns true if tbe client has been destroyed
func (f *SplitFactory) IsDestroyed() bool {
	return f.status.Load() == SdkDestroyed
}

// setupLogger sets up the logger according to the parameters submitted by the sdk user
func setupLogger(cfg *conf.SplitSdkConfig) logging.LoggerInterface {
	var logger logging.LoggerInterface
	if cfg.Logger != nil {
		// If a custom logger is supplied, use it.
		logger = cfg.Logger
	} else {
		logger = logging.NewLogger(&cfg.LoggerConfig)
	}
	return logger
}

// initializates task for localhost mode
func (f *SplitFactory) initializationLocalhost(readyChannel chan string, syncTasks *sdkSync) {
	syncTasks.splitSync.Start()

	<-readyChannel
	f.broadcastReadiness(SdkReady)
}

// initializates tasks for in-memory mode
func (f *SplitFactory) initializationInMemory(readyChannel chan string, syncTasks *sdkSync) {
	// Start split fetching task
	syncTasks.splitSync.Start()

	msg := <-readyChannel
	switch msg {
	case "SPLITS_READY":
		// Once splits are ready, start segment fetching task
		syncTasks.segmentSync.Start()
		break
	case "SPLITS_ERROR":
		// Broadcast on error
		f.broadcastReadiness(SdkError)
		return
	}

	msg = <-readyChannel
	switch msg {
	case "SEGMENTS_READY":
		// Once segments are ready, start impressions and metrics recording tasks
		syncTasks.impressionSync.Start()
		syncTasks.latenciesSync.Start()
		syncTasks.countersSync.Start()
		syncTasks.gaugeSync.Start()
		syncTasks.eventsSync.Start()
		// Broadcast ready status for SDK
		f.broadcastReadiness(SdkReady)
	}
}

// NewSplitFactory instntiates a new SplitFactory object. Accepts a SplitSdkConfig struct as an argument,
// which will be used to instantiate both the client and the manager
func NewSplitFactory(apikey string, cfg *conf.SplitSdkConfig) (*SplitFactory, error) {
	if cfg == nil {
		cfg = conf.Default()
	}

	logger := setupLogger(cfg)

	err := conf.Normalize(apikey, cfg)
	if err != nil {
		logger.Error(err.Error())
		return nil, err
	}

	// Set up storages
	var splitStorage storage.SplitStorage
	var segmentStorage storage.SegmentStorage
	var impressionStorage storage.ImpressionStorage
	var metricsStorage storage.MetricsStorage
	var eventsStorage storage.EventsStorage

	if cfg.OperationMode == "inmemory-standalone" {
		err = api.ValidateApikey(apikey, cfg.Advanced)
		if err != nil {
			return nil, err
		}
	}

	switch cfg.OperationMode {
	case "inmemory-standalone", "localhost":
		splitStorage = mutexmap.NewMMSplitStorage()
		segmentStorage = mutexmap.NewMMSegmentStorage()
		impressionStorage = mutexmap.NewMMImpressionStorage()
		metricsStorage = mutexmap.NewMMMetricsStorage()
		eventsStorage = mutexqueue.NewMQEventsStorage(cfg.Advanced.EventsQueueSize, inMemoryFullQueueChan)
	case "redis-consumer", "redis-standalone":
		host := cfg.Redis.Host
		port := cfg.Redis.Port
		db := cfg.Redis.Database
		password := cfg.Redis.Password
		prefix := cfg.Redis.Prefix
		splitStorage = redisdb.NewRedisSplitStorage(host, port, db, password, prefix, logger)
		segmentStorage = redisdb.NewRedisSegmentStorage(host, port, db, password, prefix, logger)
		impressionStorage = redisdb.NewRedisImpressionStorage(
			host,
			port,
			db,
			password,
			prefix,
			cfg.IPAddress,
			cfg.InstanceName,
			fmt.Sprintf("go-%s", splitio.Version),
			logger,
		)
		metricsStorage = redisdb.NewRedisMetricsStorage(
			host,
			port,
			db,
			password,
			prefix,
			cfg.IPAddress,
			splitio.Version,
			logger,
		)
		eventsStorage = redisdb.NewRedisEventsStorage(
			host,
			port,
			db,
			password,
			prefix,
			cfg.IPAddress,
			cfg.InstanceName,
			fmt.Sprintf("go-%s", splitio.Version),
			logger,
		)
	default:
		return nil, fmt.Errorf("Invalid operation mode \"%s\"", cfg.OperationMode)
	}

	version := splitio.Version
	ip := cfg.IPAddress
	instance := cfg.InstanceName
	// Setup synchronization structs and tasks
	var syncTasks *sdkSync

	engine := engine.NewEngine(logger)

	client := &SplitClient{
		apikey:      apikey,
		logger:      logger,
		evaluator:   evaluator.NewEvaluator(splitStorage, segmentStorage, engine, logger),
		impressions: impressionStorage,
		metrics:     metricsStorage,
		sync:        syncTasks,
		cfg:         cfg,
		events:      eventsStorage,
		validator:   inputValidation{logger: logger},
	}

	manager := &SplitManager{
		splitStorage: splitStorage,
		validator:    inputValidation{logger: logger},
		logger:       logger,
	}

	// Create new Split Factory
	splitFactory := &SplitFactory{
		client:                client,
		manager:               manager,
		readinessSubscriptors: make(map[int]chan int),
		operationMode:         cfg.OperationMode,
		mutex:                 &sync.Mutex{},
	}
	splitFactory.status.Store(SdkOnInitialization)

	switch cfg.OperationMode {
	case "localhost":
		splitFetcher := local.NewFileSplitFetcher(cfg.SplitFile, local.SplitFileFormatClassic)
		splitPeriod := cfg.TaskPeriods.SplitSync
		readyChannel := make(chan string)
		syncTasks = &sdkSync{
			splitSync: tasks.NewFetchSplitsTask(splitStorage, splitFetcher, splitPeriod, logger, readyChannel),
		}
		// Call fetching tasks as goroutine
		go splitFactory.initializationLocalhost(readyChannel, syncTasks)
	case "inmemory-standalone", "redis-standalone":
		// Sync structs
		splitFetcher := api.NewHTTPSplitFetcher(apikey, cfg, logger)
		segmentFetcher := api.NewHTTPSegmentFetcher(apikey, cfg, logger)
		impressionRecorder := api.NewHTTPImpressionRecorder(apikey, cfg, logger)
		metricsRecorder := api.NewHTTPMetricsRecorder(apikey, cfg, logger)
		eventsRecorder := api.NewHTTPEventsRecorder(apikey, cfg, logger)

		// Task periods
		splitPeriod := cfg.TaskPeriods.SplitSync
		segmentPeriod := cfg.TaskPeriods.SegmentSync
		impressionPeriod := cfg.TaskPeriods.ImpressionSync
		eventsPeriod := cfg.TaskPeriods.EventsSync
		countersPeriod := cfg.TaskPeriods.CounterSync
		gaugePeriod := cfg.TaskPeriods.GaugeSync
		latencyPeriod := cfg.TaskPeriods.LatencySync
		workers := cfg.Advanced.SegmentWorkers
		qSize := cfg.Advanced.SegmentQueueSize

		readyChannel := make(chan string)
		// Sync tasks
		syncTasks = &sdkSync{
			splitSync: tasks.NewFetchSplitsTask(splitStorage, splitFetcher, splitPeriod, logger, readyChannel),
			segmentSync: tasks.NewFetchSegmentsTask(
				splitStorage,
				segmentStorage,
				segmentFetcher,
				segmentPeriod,
				workers,
				qSize,
				logger,
				readyChannel,
			),
			impressionSync: tasks.NewRecordImpressionsTask(
				impressionStorage,
				impressionRecorder,
				impressionPeriod,
				version,
				ip,
				instance,
				logger,
			),
			countersSync: tasks.NewRecordCountersTask(
				metricsStorage, metricsRecorder, countersPeriod, version, ip, instance, logger,
			),
			gaugeSync: tasks.NewRecordGaugesTask(
				metricsStorage, metricsRecorder, gaugePeriod, version, ip, instance, logger,
			),
			latenciesSync: tasks.NewRecordLatenciesTask(
				metricsStorage, metricsRecorder, latencyPeriod, version, ip, instance, logger,
			),
			eventsSync: tasks.NewRecordEventsTask(
				eventsStorage,
				eventsRecorder,
				cfg.Advanced.EventsBulkSize,
				eventsPeriod,
				version,
				ip,
				instance,
				logger,
			),
		}
		// Call fetching tasks as goroutine
		go splitFactory.initializationInMemory(readyChannel, syncTasks)

		// Flushing storage queue signal only for inmemory-standalone
		if cfg.OperationMode == "inmemory-standalone" {
			go func() {
				for true {
					isFull := <-inMemoryFullQueueChan
					if isFull {
						logger.Debug("FLUSHING storage queue")
						errWakeUp := syncTasks.eventsSync.WakeUp()
						if errWakeUp != nil {
							logger.Error("Error flushing storage queue", errWakeUp)
						}
					}
				}
			}()
		}

	case "redis-consumer":
		splitFactory.status.Store(SdkReady)
	default:
		return nil, fmt.Errorf("Invalid operation mode \"%s\"", cfg.OperationMode)
	}

	logger.Info("Sdk initialization complete!")

<<<<<<< HEAD
	metadata := dtos.QueueStoredMachineMetadataDTO{
		MachineIP:   ip,
		MachineName: instance,
		SDKVersion:  version,
	}

	engine := engine.NewEngine(logger)
	client := &SplitClient{
		apikey:      apikey,
		logger:      logger,
		evaluator:   evaluator.NewEvaluator(splitStorage, segmentStorage, engine, logger),
		impressions: impressionStorage,
		metrics:     metricsStorage,
		sync:        syncTasks,
		cfg:         cfg,
		events:      eventsStorage,
		validator:   inputValidation{logger: logger},
		metadata:    metadata,
	}

	if cfg.Advanced.ImpressionListener != nil {
		client.impressionListener = impressionlistener.NewImpressionListenerWrapper(cfg.Advanced.ImpressionListener)
=======
	splitFactory.client.factory = splitFactory
	splitFactory.manager.factory = splitFactory

	return splitFactory, nil
}

// broadcastReadiness broadcasts message to all the subscriptors
func (f *SplitFactory) broadcastReadiness(status int) {
	f.mutex.Lock()
	defer f.mutex.Unlock()
	if f.status.Load() == SdkOnInitialization && status == SdkReady {
		f.status.Store(SdkReady)
	}
	for _, subscriptor := range f.readinessSubscriptors {
		subscriptor <- status
>>>>>>> 386adf0c
	}
}

// subscribes listener
func (f *SplitFactory) subscribe(name int, subscriptor chan int) {
	f.mutex.Lock()
	defer f.mutex.Unlock()
	f.readinessSubscriptors[name] = subscriptor
}

// removes a particular subscriptor from the list
func (f *SplitFactory) unsubscribe(name int, subscriptor chan int) {
	f.mutex.Lock()
	defer f.mutex.Unlock()
	_, ok := f.readinessSubscriptors[name]
	if ok {
		delete(f.readinessSubscriptors, name)
	}
}

// IsReady returns true if the factory is ready
func (f *SplitFactory) IsReady() bool {
	return f.status.Load() == SdkReady
}

// BlockUntilReady blocks client or manager until the SDK is ready, error occurs or times out
func (f *SplitFactory) BlockUntilReady(timer int) error {
	if f.IsReady() {
		return nil
	}
	if timer <= 0 {
		return errors.New("SDK Initialization: timer must be positive number")
	}
	if f.IsDestroyed() {
		return errors.New("SDK Initialization: Client is destroyed")
	}
	block := make(chan int, 1)

	f.mutex.Lock()
	subscriptorName := len(f.readinessSubscriptors)
	f.mutex.Unlock()

	defer func() {
		// Unsubscription will happen only if a block channel has been created
		if block != nil {
			f.unsubscribe(subscriptorName, block)
			close(block)
		}
	}()

	f.subscribe(subscriptorName, block)

	select {
	case status := <-block:
		switch status {
		case SdkReady:
			break
		case SdkError:
			return errors.New("SDK Initialization failed")
		}
	case <-time.After(time.Second * time.Duration(timer)):
		return fmt.Errorf("SDK Initialization: time of %d exceeded", timer)
	}

	return nil
}<|MERGE_RESOLUTION|>--- conflicted
+++ resolved
@@ -208,6 +208,12 @@
 
 	engine := engine.NewEngine(logger)
 
+	metadata := dtos.QueueStoredMachineMetadataDTO{
+		MachineIP:   ip,
+		MachineName: instance,
+		SDKVersion:  version,
+	}
+
 	client := &SplitClient{
 		apikey:      apikey,
 		logger:      logger,
@@ -218,6 +224,11 @@
 		cfg:         cfg,
 		events:      eventsStorage,
 		validator:   inputValidation{logger: logger},
+		metadata:    metadata,
+	}
+
+	if cfg.Advanced.ImpressionListener != nil {
+		client.impressionListener = impressionlistener.NewImpressionListenerWrapper(cfg.Advanced.ImpressionListener)
 	}
 
 	manager := &SplitManager{
@@ -335,30 +346,6 @@
 
 	logger.Info("Sdk initialization complete!")
 
-<<<<<<< HEAD
-	metadata := dtos.QueueStoredMachineMetadataDTO{
-		MachineIP:   ip,
-		MachineName: instance,
-		SDKVersion:  version,
-	}
-
-	engine := engine.NewEngine(logger)
-	client := &SplitClient{
-		apikey:      apikey,
-		logger:      logger,
-		evaluator:   evaluator.NewEvaluator(splitStorage, segmentStorage, engine, logger),
-		impressions: impressionStorage,
-		metrics:     metricsStorage,
-		sync:        syncTasks,
-		cfg:         cfg,
-		events:      eventsStorage,
-		validator:   inputValidation{logger: logger},
-		metadata:    metadata,
-	}
-
-	if cfg.Advanced.ImpressionListener != nil {
-		client.impressionListener = impressionlistener.NewImpressionListenerWrapper(cfg.Advanced.ImpressionListener)
-=======
 	splitFactory.client.factory = splitFactory
 	splitFactory.manager.factory = splitFactory
 
@@ -374,7 +361,6 @@
 	}
 	for _, subscriptor := range f.readinessSubscriptors {
 		subscriptor <- status
->>>>>>> 386adf0c
 	}
 }
 
