package client

import (
	"errors"
	"fmt"
	"math"
	"regexp"
	"strconv"
	"strings"

	"github.com/splitio/go-client/splitio/engine/evaluator/impressionlabels"
	"github.com/splitio/go-client/splitio/storage"
	"github.com/splitio/go-toolkit/datastructures/set"
	"github.com/splitio/go-toolkit/logging"
)

// InputValidation struct is responsible for cheking any input of treatment and
// track methods.

// MaxLength constant to check the length of the splits
const MaxLength = 250

// MaxEventLength constant to limit the event size
const MaxEventLength = 32768

// RegExpEventType constant that EventType must match
const RegExpEventType = "^[a-zA-Z0-9][-_.:a-zA-Z0-9]{0,79}$"

type inputValidation struct {
	logger       logging.LoggerInterface
	splitStorage storage.SplitStorageConsumer
}

func parseIfNumeric(value interface{}, operation string) (string, error) {
	f, float := value.(float64)
	i, integer := value.(int)
	i32, integer32 := value.(int32)
	i64, integer64 := value.(int64)

	if float {
		if math.IsNaN(f) || math.IsInf(f, -1) || math.IsInf(f, 1) || math.IsInf(f, 0) {
			return "", errors.New(operation + ": you passed an invalid key, key must be a non-empty string")
		}
		return strconv.FormatFloat(f, 'f', -1, 64), nil
	}
	if integer {
		return strconv.Itoa(i), nil
	}
	if integer32 {
		return strconv.FormatInt(int64(i32), 10), nil
	}
	if integer64 {
		return strconv.FormatInt(i64, 10), nil
	}
	return "", errors.New(operation + ": you passed an invalid key, key must be a non-empty string")
}

func (i *inputValidation) checkWhitespaces(value string, operation string) string {
	trimmed := strings.TrimSpace(value)
	if strings.TrimSpace(value) != value {
		i.logger.Warning(fmt.Sprintf(operation+": split name '%s' has extra whitespace, trimming", value))
	}
	return trimmed
}

func checkIsEmptyString(value string, name string, operation string) error {
	if strings.TrimSpace(value) == "" {
		return errors.New(operation + ": you passed an empty " + name + ", " + name + " must be a non-empty string")
	}
	return nil
}

func checkIsNotValidLength(value string, name string, operation string) error {
	if len(value) > MaxLength {
		return errors.New(operation + ": " + name + " too long - must be " + strconv.Itoa(MaxLength) + " characters or less")
	}
	return nil
}

func checkIsValidString(value string, name string, operation string) error {
	err := checkIsEmptyString(value, name, operation)
	if err != nil {
		return err
	}
	return checkIsNotValidLength(value, name, operation)
}

func checkValidKeyObject(matchingKey string, bucketingKey *string, operation string) (string, *string, error) {
	if bucketingKey == nil {
		return "", nil, errors.New(operation + ": you passed a nil bucketingKey, bucketingKey must be a non-empty string")
	}

	err := checkIsValidString(matchingKey, "matchingKey", operation)
	if err != nil {
		return "", nil, err
	}

	err = checkIsValidString(*bucketingKey, "bucketingKey", operation)
	if err != nil {
		return "", nil, err
	}

	return matchingKey, bucketingKey, nil
}

// ValidateTreatmentKey implements the validation for Treatment call
func (i *inputValidation) ValidateTreatmentKey(key interface{}, operation string) (string, *string, error) {
	if key == nil {
		return "", nil, errors.New(operation + ": you passed a nil key, key must be a non-empty string")
	}
	okey, ok := key.(*Key)
	if ok {
		return checkValidKeyObject(okey.MatchingKey, &okey.BucketingKey, operation)
	}
	var sMatchingKey string
	var err error
	sMatchingKey, ok = key.(string)
	if !ok {
		sMatchingKey, err = parseIfNumeric(key, operation)
		if err != nil {
			return "", nil, err
		}
		i.logger.Warning(fmt.Sprintf(operation+": key %s is not of type string, converting", key))
	}
	err = checkIsValidString(sMatchingKey, "key", operation)
	if err != nil {
		return "", nil, err
	}

	return sMatchingKey, nil, nil
}

// ValidateFeatureName implements the validation for FetureName
func (i *inputValidation) ValidateFeatureName(featureName string, operation string) (string, error) {
	err := checkIsEmptyString(featureName, "featureName", operation)
	if err != nil {
		return "", err
	}
	return i.checkWhitespaces(featureName, operation), nil
}

func checkEventType(eventType string) error {
	err := checkIsEmptyString(eventType, "event type", "Track")
	if err != nil {
		return err
	}
	var r = regexp.MustCompile(RegExpEventType)
	if !r.MatchString(eventType) {
		return errors.New("Track: you passed " + eventType + ", event name must adhere to " +
			"the regular expression " + RegExpEventType + ". This means an event " +
			"name must be alphanumeric, cannot be more than 80 characters long, and can " +
			"only include a dash, underscore, period, or colon as separators of " +
			"alphanumeric characters")
	}
	return nil
}

func (i *inputValidation) checkTrafficType(trafficType string) (string, error) {
	err := checkIsEmptyString(trafficType, "traffic type", "Track")
	if err != nil {
		return "", err
	}
	toLower := strings.ToLower(trafficType)
	if toLower != trafficType {
		i.logger.Warning("Track: traffic type should be all lowercase - converting string to lowercase")
	}
	if !i.splitStorage.TrafficTypeExists(toLower) {
		i.logger.Warning("Track: traffic type " + toLower + " does not have any corresponding Splits in this environment, " +
			"make sure you’re tracking your events to a valid traffic type defined in the Split console")
	}
	return toLower, nil
}

func checkValue(value interface{}) error {
	if value == nil {
		return nil
	}

	_, float := value.(float64)
	_, integer := value.(int)
	_, integer32 := value.(int32)
	_, integer64 := value.(int64)

	if float || integer || integer32 || integer64 {
		return nil
	}
	return errors.New("Track: value must be a number")
}

// ValidateTrackInputs implements the validation for Track call
func (i *inputValidation) ValidateTrackInputs(key string, trafficType string, eventType string, value interface{}) (string, string, string, interface{}, error) {
	err := checkIsValidString(key, "key", "Track")
	if err != nil {
		return "", trafficType, eventType, value, err
	}

	err = checkEventType(eventType)
	if err != nil {
		return key, trafficType, "", value, err
	}

	trafficType, err = i.checkTrafficType(trafficType)
	if err != nil {
		return key, "", eventType, value, err
	}

	err = checkValue(value)
	if err != nil {
		return key, trafficType, eventType, nil, err
	}

	return key, trafficType, eventType, value, nil
}

// ValidateManagerInputs implements the validation for Track call
func (i *inputValidation) ValidateManagerInputs(feature string) error {
	return checkIsEmptyString(feature, "split name", "Split")
}

// ValidateFeatureNames implements the validation for Treatments call
func (i *inputValidation) ValidateFeatureNames(features []string, operation string) ([]string, error) {
	var featuresSet = set.NewSet()
	if len(features) == 0 {
		return []string{}, errors.New(operation + ": features must be a non-empty array")
	}
	for _, feature := range features {
		f, err := i.ValidateFeatureName(feature, operation)
		if err != nil {
			i.logger.Error(err.Error())
		} else {
			featuresSet.Add(f)
		}
	}
	if featuresSet.IsEmpty() {
		return []string{}, errors.New(operation + ": features must be a non-empty array")
	}
	f := make([]string, featuresSet.Size())
	for i, v := range featuresSet.List() {
		s, ok := v.(string)
		if ok {
			f[i] = s
		}
	}
	return f, nil
}

<<<<<<< HEAD
func (i *inputValidation) validateTrackProperties(properties map[string]interface{}) (map[string]interface{}, int, error) {
	if properties == nil || len(properties) == 0 {
		return nil, 0, nil
	}

	if len(properties) > 300 {
		i.logger.Warning("Track: Event has more than 300 properties. Some of them will be trimmed when processed")
	}

	processed := make(map[string]interface{})
	size := 1024 // Average event size is ~750 bytes. Using 1kbyte as a starting point.
	for name, value := range properties {
		size += len(name)
		switch value.(type) {
		case int, int32, int64, uint, uint32, uint64, float32, float64, bool, nil:
			processed[name] = value
		case string:
			asStr := value.(string)
			size += len(asStr)
			processed[name] = value
		default:
			i.logger.Warning("Property %s is of invalid type. Setting value to nil")
			processed[name] = nil
		}

		if size > MaxEventLength {
			i.logger.Error(
				"The maximum size allowed for the properties is 32kb. Event not queued",
			)
			return nil, size, errors.New("Event too big. Only up to 32kb per event supported")
		}
	}
	return processed, size, nil
=======
func (i *inputValidation) IsSplitFound(label string, feature string, operation string) bool {
	if label == impressionlabels.SplitNotFound {
		i.logger.Error(fmt.Sprintf(operation+": you passed %s that does not exist in this environment, please double check what Splits exist in the web console.", feature))
		return false
	}
	return true
>>>>>>> 45ecf39f
}<|MERGE_RESOLUTION|>--- conflicted
+++ resolved
@@ -244,7 +244,6 @@
 	return f, nil
 }
 
-<<<<<<< HEAD
 func (i *inputValidation) validateTrackProperties(properties map[string]interface{}) (map[string]interface{}, int, error) {
 	if properties == nil || len(properties) == 0 {
 		return nil, 0, nil
@@ -278,12 +277,12 @@
 		}
 	}
 	return processed, size, nil
-=======
+}
+
 func (i *inputValidation) IsSplitFound(label string, feature string, operation string) bool {
 	if label == impressionlabels.SplitNotFound {
 		i.logger.Error(fmt.Sprintf(operation+": you passed %s that does not exist in this environment, please double check what Splits exist in the web console.", feature))
 		return false
 	}
 	return true
->>>>>>> 45ecf39f
 }