--- conflicted
+++ resolved
@@ -409,7 +409,545 @@
 	}
 }
 
-<<<<<<< HEAD
+type ImpressionListenerTest struct {
+}
+
+var ilResult = make(map[string]interface{})
+
+func (i *ImpressionListenerTest) LogImpression(data impressionlistener.ILObject) {
+	ilTest := make(map[string]interface{})
+	ilTest["Feature"] = data.Impression.Feature
+	ilTest["BucketingKey"] = data.Impression.BucketingKey
+	ilTest["ChangeNumber"] = data.Impression.ChangeNumber
+	ilTest["KeyName"] = data.Impression.KeyName
+	ilTest["Label"] = data.Impression.Label
+	ilTest["Time"] = data.Impression.Time
+	ilTest["Treatment"] = data.Impression.Treatment
+	ilTest["Attributes"] = data.Attributes
+	ilTest["Version"] = data.SDKLanguageVersion
+	ilTest["InstanceName"] = data.InstanceID
+
+	ilResult[data.Impression.Feature] = ilTest
+}
+
+func compareListener(ilTest map[string]interface{}, f string, k string, l string, t string, c int64, b string, a string, i string, v string) bool {
+	if ilTest["Feature"] != f || ilTest["KeyName"] != k || ilTest["Label"] != l || ilTest["Treatment"] != t || ilTest["ChangeNumber"] != c || ilTest["BucketingKey"] != b {
+		return false
+	}
+	if ilTest["Version"] != v {
+		return false
+	}
+	attr1, _ := ilTest["Attributes"].(map[string]interface{})
+	if attr1["One"] != a {
+		return false
+	}
+	return true
+}
+
+func TestImpressionListener(t *testing.T) {
+	cfg := conf.Default()
+	cfg.LabelsEnabled = true
+	logger := logging.NewLogger(nil)
+
+	impTest := &ImpressionListenerTest{}
+	impresionL := impressionlistener.NewImpressionListenerWrapper(impTest)
+
+	client := SplitClient{
+		cfg:                cfg,
+		evaluator:          &mockEvaluator{},
+		impressions:        mutexmap.NewMMImpressionStorage(),
+		logger:             logger,
+		metrics:            mutexmap.NewMMMetricsStorage(),
+		impressionListener: impresionL,
+		metadata: dtos.QueueStoredMachineMetadataDTO{
+			MachineName: cfg.InstanceName,
+			SDKVersion:  splitio.Version,
+		},
+	}
+
+	factory := SplitFactory{
+		client: &client,
+	}
+	factory.status.Store(SdkReady)
+	client.factory = &factory
+
+	attributes := make(map[string]interface{})
+	attributes["One"] = "test"
+
+	res := client.Treatment("user1", "feature", attributes)
+
+	if res != "TreatmentA" {
+		t.Error("Wrong Treatment result")
+	}
+
+	expectedVersion := "go-" + splitio.Version
+
+	if !compareListener(ilResult["feature"].(map[string]interface{}), "feature", "user1", "aLabel", "TreatmentA", int64(123), "", "test", cfg.InstanceName, expectedVersion) {
+		t.Error("Impression should match")
+	}
+
+	delete(ilResult, "feature")
+}
+
+func TestImpressionListenerForTreatments(t *testing.T) {
+	cfg := conf.Default()
+	cfg.LabelsEnabled = true
+	logger := logging.NewLogger(nil)
+	impTest := &ImpressionListenerTest{}
+	impresionL := impressionlistener.NewImpressionListenerWrapper(impTest)
+
+	client := SplitClient{
+		cfg:                cfg,
+		evaluator:          &mockEvaluator{},
+		impressions:        mutexmap.NewMMImpressionStorage(),
+		logger:             logger,
+		metrics:            mutexmap.NewMMMetricsStorage(),
+		impressionListener: impresionL,
+		metadata: dtos.QueueStoredMachineMetadataDTO{
+			MachineName: cfg.InstanceName,
+			SDKVersion:  splitio.Version,
+		},
+	}
+
+	factory := SplitFactory{
+		client: &client,
+	}
+	factory.status.Store(SdkReady)
+	client.factory = &factory
+
+	attributes := make(map[string]interface{})
+	attributes["One"] = "test"
+
+	res := client.Treatments("user1", []string{"feature", "feature2"}, attributes)
+
+	if res["feature"] != "TreatmentA" || res["feature2"] != "TreatmentB" {
+		t.Error("Wrong Treatment result")
+	}
+
+	if len(ilResult) != 2 {
+		t.Error("Error on ImpressionListener")
+	}
+
+	expectedVersion := "go-" + splitio.Version
+
+	if !compareListener(ilResult["feature"].(map[string]interface{}), "feature", "user1", "aLabel", "TreatmentA", int64(123), "", "test", cfg.InstanceName, expectedVersion) {
+		t.Error("Impression should match")
+	}
+
+	if !compareListener(ilResult["feature2"].(map[string]interface{}), "feature2", "user1", "bLabel", "TreatmentB", int64(123), "", "test", cfg.InstanceName, expectedVersion) {
+		t.Error("Impression should match")
+	}
+
+	delete(ilResult, "feature")
+	delete(ilResult, "feature2")
+}
+
+func TestBlockUntilReadyWrongTimerPassed(t *testing.T) {
+	file, err := ioutil.TempFile("", "splitio_tests")
+	if err != nil {
+		t.Error("Couldn't create temporary file for localhost client tests: ", err)
+		return
+	}
+
+	file.Write([]byte("feature1 on\n"))
+	file.Write([]byte("feature2 off\n"))
+	file.Sync()
+
+	sdkConf := conf.Default()
+	sdkConf.SplitFile = file.Name()
+
+	factory, _ := NewSplitFactory("localhost", sdkConf)
+
+	client := factory.Client()
+	err = client.BlockUntilReady(-1)
+	expected := "SDK Initialization: timer must be positive number"
+	if err != nil && err.Error() != expected {
+		t.Error("Error was expected")
+	}
+
+	manager := factory.Manager()
+	err = manager.BlockUntilReady(-1)
+	if err != nil && err.Error() != expected {
+		t.Error("Error was expected")
+	}
+}
+
+func TestBlockUntilReadyStatusLoclahost(t *testing.T) {
+	file, err := ioutil.TempFile("", "splitio_tests")
+	if err != nil {
+		t.Error("Couldn't create temporary file for localhost client tests: ", err)
+		return
+	}
+
+	file.Write([]byte("feature1 on\n"))
+	file.Sync()
+
+	sdkConf := conf.Default()
+	sdkConf.SplitFile = file.Name()
+
+	impTest := &ImpressionListenerTest{}
+	sdkConf.Advanced.ImpressionListener = impTest
+
+	factory, _ := NewSplitFactory("localhost", sdkConf)
+
+	client := factory.Client()
+	manager := factory.Manager()
+
+	if len(manager.SplitNames()) != 0 {
+		t.Error("It should not return splits")
+	}
+
+	if client.factory.IsReady() {
+		t.Error("Client should not be ready")
+	}
+
+	err = client.Track("something", "something", "something", nil)
+	if err != nil {
+		t.Error("It should not return error")
+	}
+
+	attributes := make(map[string]interface{})
+	attributes["One"] = "test"
+
+	if client.Treatment("something", "something", attributes) != evaluator.Control {
+		t.Error("Wrong evaluation")
+	}
+
+	expectedVersion := "go-" + splitio.Version
+	if !compareListener(ilResult["something"].(map[string]interface{}), "something", "something", "definition not found", "control", int64(0), "", "test", cfg.InstanceName, expectedVersion) {
+		t.Error("Impression should match")
+	}
+
+	if client.Treatment("something", "something", nil) != evaluator.Control {
+		t.Error("Wrong evaluation")
+	}
+
+	features := []string{"something"}
+	result := client.Treatments("something", features, nil)
+	if result["something"] != evaluator.Control {
+		t.Error("Wrong evaluation")
+	}
+
+	err = client.BlockUntilReady(1)
+	if err != nil {
+		t.Error("Error was not expected")
+	}
+
+	if !client.factory.IsReady() {
+		t.Error("Client should be ready")
+	}
+
+	if !manager.factory.IsReady() {
+		t.Error("Manager should be ready")
+	}
+
+	err = client.Track("something", "something", "something", nil)
+	if err != nil {
+		t.Error("It should not return error")
+	}
+
+	feature1 := client.Treatment("asd", "feature1", nil)
+	if feature1 != "on" {
+		t.Error("Feature1 retrieved incorrectly")
+	}
+
+	if manager.SplitNames()[0] != "feature1" {
+		t.Error("It should return splits")
+	}
+}
+
+func TestBlockUntilReadyStatusLoclahostOnDestroy(t *testing.T) {
+	file, err := ioutil.TempFile("", "splitio_tests")
+	if err != nil {
+		t.Error("Couldn't create temporary file for localhost client tests: ", err)
+		return
+	}
+
+	file.Write([]byte("feature1 on\n"))
+	file.Sync()
+
+	sdkConf := conf.Default()
+	sdkConf.SplitFile = file.Name()
+
+	factory, _ := NewSplitFactory("localhost", sdkConf)
+
+	client := factory.Client()
+	manager := factory.Manager()
+
+	if len(manager.SplitNames()) != 0 {
+		t.Error("It should not return splits")
+	}
+
+	if client.factory.IsReady() {
+		t.Error("Client should not be ready")
+	}
+
+	err = client.BlockUntilReady(1)
+	if err != nil {
+		t.Error("Error was not expected")
+	}
+
+	if !client.factory.IsReady() {
+		t.Error("Client should be ready")
+	}
+
+	if !manager.factory.IsReady() {
+		t.Error("Manager should be ready")
+	}
+
+	client.Destroy()
+
+	if !client.factory.IsDestroyed() {
+		t.Error("Client should be destroyed")
+	}
+
+	if !manager.factory.IsDestroyed() {
+		t.Error("Manager should be destroyed")
+	}
+
+	err = manager.BlockUntilReady(1)
+	expected := "SDK Initialization: Client is destroyed"
+	if err == nil || err.Error() != expected {
+		t.Error("It should return an error")
+	}
+}
+
+func TestBlockUntilReadyRedis(t *testing.T) {
+	sdkConf := conf.Default()
+	sdkConf.OperationMode = "redis-consumer"
+
+	factory, _ := NewSplitFactory("something", sdkConf)
+
+	if !factory.IsReady() {
+		t.Error("Factory should be ready immediately")
+	}
+
+	client := factory.Client()
+	if !client.factory.IsReady() {
+		t.Error("Client should be ready immediately")
+	}
+	err := client.BlockUntilReady(1)
+	if err != nil {
+		t.Error("Error was not expected")
+	}
+
+	manager := factory.Manager()
+	if !manager.factory.IsReady() {
+		t.Error("Manager should be ready immediately")
+	}
+	err = manager.BlockUntilReady(1)
+	if err != nil {
+		t.Error("Error was not expected")
+	}
+}
+
+func TestBlockUntilReadyInMemoryError(t *testing.T) {
+	sdkConf := conf.Default()
+
+	factory, _ := NewSplitFactory("something", sdkConf)
+
+	if factory.IsReady() {
+		t.Error("Factory should not be ready")
+	}
+
+	client := factory.Client()
+	if client.factory.IsReady() {
+		t.Error("Client should not be ready")
+	}
+
+	if client.Treatment("something", "something", nil) != evaluator.Control {
+		t.Error("Wrong evaluation")
+	}
+
+	if client.Treatment("something", "something", nil) != evaluator.Control {
+		t.Error("Wrong evaluation")
+	}
+
+	features := []string{"something"}
+	result := client.Treatments("something", features, nil)
+	if result["something"] != evaluator.Control {
+		t.Error("Wrong evaluation")
+	}
+
+	err := client.Track("something", "something", "something", nil)
+	if err != nil {
+		t.Error("It should not return error")
+	}
+
+	expected := "Client Instantiation: Client is not ready yet"
+	if err != nil && err.Error() != expected {
+		t.Error("Wrong error")
+	}
+
+	err = client.BlockUntilReady(1)
+	if err == nil {
+		t.Error("It should return error")
+	}
+
+	if err != nil && err.Error() != "SDK Initialization failed" {
+		t.Error("Wrong error")
+	}
+}
+
+func TestBlockUntilReadyInMemory(t *testing.T) {
+	mockedSplit1 := dtos.SplitDTO{
+		Algo:                  2,
+		ChangeNumber:          123,
+		DefaultTreatment:      "default",
+		Killed:                false,
+		Name:                  "split",
+		Seed:                  1234,
+		Status:                "ACTIVE",
+		TrafficAllocation:     1,
+		TrafficAllocationSeed: -1667452163,
+		TrafficTypeName:       "tt1",
+		Conditions: []dtos.ConditionDTO{
+			{
+				ConditionType: "ROLLOUT",
+				Label:         "in segment all",
+				MatcherGroup: dtos.MatcherGroupDTO{
+					Combiner: "AND",
+					Matchers: []dtos.MatcherDTO{
+						{
+							MatcherType:        "ALL_KEYS",
+							Whitelist:          nil,
+							Negate:             false,
+							UserDefinedSegment: nil,
+						},
+					},
+				},
+				Partitions: []dtos.PartitionDTO{
+					{
+						Size:      100,
+						Treatment: "on",
+					},
+				},
+			},
+		},
+	}
+	mockedSplit2 := dtos.SplitDTO{Name: "split2", Killed: true, Status: "ACTIVE"}
+	mockedSplit3 := dtos.SplitDTO{Name: "split3", Killed: true, Status: "INACTIVE"}
+
+	ts := httptest.NewServer(http.HandlerFunc(func(w http.ResponseWriter, r *http.Request) {
+		time.Sleep(4 * time.Second)
+		if r.URL.Path != "/splits" && r.Method != "GET" {
+			t.Error("Invalid request. Should be GET to /splits")
+		}
+
+		splitChanges := dtos.SplitChangesDTO{
+			Splits: []dtos.SplitDTO{mockedSplit1, mockedSplit2, mockedSplit3},
+			Since:  3,
+			Till:   3,
+		}
+
+		raw, err := json.Marshal(splitChanges)
+		if err != nil {
+			t.Error("Error building json")
+			return
+		}
+
+		w.Write(raw)
+	}))
+	defer ts.Close()
+
+	segmentMock, _ := ioutil.ReadFile("../../testdata/segment_mock.json")
+
+	tss := httptest.NewServer(http.HandlerFunc(func(w http.ResponseWriter, r *http.Request) {
+		time.Sleep(3 * time.Second)
+		fmt.Fprintln(w, fmt.Sprintf(string(segmentMock)))
+	}))
+	defer tss.Close()
+
+	sdkConf := conf.Default()
+	sdkConf.Advanced.EventsURL = tss.URL
+	sdkConf.Advanced.SdkURL = ts.URL
+
+	factory, _ := NewSplitFactory("something", sdkConf)
+
+	if factory.IsReady() {
+		t.Error("Factory should not be ready")
+	}
+
+	client := factory.Client()
+	if client.factory.IsReady() {
+		t.Error("Client should not be ready")
+	}
+
+	manager := factory.Manager()
+	if manager.factory.IsReady() {
+		t.Error("Manager should not be ready")
+	}
+
+	if len(manager.SplitNames()) != 0 {
+		t.Error("It should not return splits")
+	}
+
+	if client.Treatment("something", "something", nil) != evaluator.Control {
+		t.Error("Wrong evaluation")
+	}
+
+	if client.Treatment("something", "something", nil) != evaluator.Control {
+		t.Error("Wrong evaluation")
+	}
+
+	features := []string{"something"}
+	result := client.Treatments("something", features, nil)
+	if result["something"] != evaluator.Control {
+		t.Error("Wrong evaluation")
+	}
+
+	err := client.Track("something", "something", "something", nil)
+	if err != nil {
+		t.Error("It should not return error")
+	}
+
+	expected := "Client Instantiation: Client is not ready yet"
+	if err != nil && err.Error() != expected {
+		t.Error("Wrong error")
+	}
+
+	err = client.BlockUntilReady(1)
+	if err == nil {
+		t.Error("It should return error")
+	}
+
+	expected2 := "SDK Initialization: time of 1 exceeded"
+	if err != nil && err.Error() != expected2 {
+		t.Error("Wrong message error")
+	}
+
+	if client.factory.IsReady() {
+		t.Error("Client should not be ready")
+	}
+
+	err = manager.BlockUntilReady(2)
+	if err == nil {
+		t.Error("It should return error")
+	}
+
+	expected2 = "SDK Initialization: time of 2 exceeded"
+	if err != nil && err.Error() != expected2 {
+		t.Error("Wrong message error")
+	}
+
+	err = client.BlockUntilReady(2)
+	if err != nil && err.Error() != expected2 {
+		t.Error("Wrong message error")
+	}
+
+	if !client.factory.IsReady() || !manager.factory.IsReady() {
+		t.Error("Both client and manager should be ready")
+	}
+
+	if len(manager.SplitNames()) != 2 {
+		t.Error("It should return Splits")
+	}
+
+	if client.Treatment("aaaaaaklmnbv", "split", nil) != "on" {
+		t.Error("Treatment error")
+	}
+}
+
 var valid = &dtos.SplitDTO{
 	Algo:                  2,
 	ChangeNumber:          1494593336752,
@@ -452,6 +990,7 @@
 		},
 	},
 }
+
 var killed = &dtos.SplitDTO{
 	Algo:                  2,
 	ChangeNumber:          1494593336752,
@@ -535,95 +1074,12 @@
 	}
 	return false
 }
+
 func TestClient(t *testing.T) {
-=======
-type ImpressionListenerTest struct {
-}
-
-var ilResult = make(map[string]interface{})
-
-func (i *ImpressionListenerTest) LogImpression(data impressionlistener.ILObject) {
-	ilTest := make(map[string]interface{})
-	ilTest["Feature"] = data.Impression.Feature
-	ilTest["BucketingKey"] = data.Impression.BucketingKey
-	ilTest["ChangeNumber"] = data.Impression.ChangeNumber
-	ilTest["KeyName"] = data.Impression.KeyName
-	ilTest["Label"] = data.Impression.Label
-	ilTest["Time"] = data.Impression.Time
-	ilTest["Treatment"] = data.Impression.Treatment
-	ilTest["Attributes"] = data.Attributes
-	ilTest["Version"] = data.SDKLanguageVersion
-	ilTest["InstanceName"] = data.InstanceID
-
-	ilResult[data.Impression.Feature] = ilTest
-}
-
-func compareListener(ilTest map[string]interface{}, f string, k string, l string, t string, c int64, b string, a string, i string, v string) bool {
-	if ilTest["Feature"] != f || ilTest["KeyName"] != k || ilTest["Label"] != l || ilTest["Treatment"] != t || ilTest["ChangeNumber"] != c || ilTest["BucketingKey"] != b {
-		return false
-	}
-	if ilTest["Version"] != v {
-		return false
-	}
-	attr1, _ := ilTest["Attributes"].(map[string]interface{})
-	if attr1["One"] != a {
-		return false
-	}
-	return true
-}
-
-func TestImpressionListener(t *testing.T) {
 	cfg := conf.Default()
 	cfg.LabelsEnabled = true
 	logger := logging.NewLogger(nil)
 
-	impTest := &ImpressionListenerTest{}
-	impresionL := impressionlistener.NewImpressionListenerWrapper(impTest)
-
-	client := SplitClient{
-		cfg:                cfg,
-		evaluator:          &mockEvaluator{},
-		impressions:        mutexmap.NewMMImpressionStorage(),
-		logger:             logger,
-		metrics:            mutexmap.NewMMMetricsStorage(),
-		impressionListener: impresionL,
-		metadata: dtos.QueueStoredMachineMetadataDTO{
-			MachineName: cfg.InstanceName,
-			SDKVersion:  splitio.Version,
-		},
-	}
-
-	factory := SplitFactory{
-		client: &client,
-	}
-	factory.status.Store(SdkReady)
-	client.factory = &factory
-
-	attributes := make(map[string]interface{})
-	attributes["One"] = "test"
-
-	res := client.Treatment("user1", "feature", attributes)
-
-	if res != "TreatmentA" {
-		t.Error("Wrong Treatment result")
-	}
-
-	expectedVersion := "go-" + splitio.Version
-
-	if !compareListener(ilResult["feature"].(map[string]interface{}), "feature", "user1", "aLabel", "TreatmentA", int64(123), "", "test", cfg.InstanceName, expectedVersion) {
-		t.Error("Impression should match")
-	}
-
-	delete(ilResult, "feature")
-}
-
-func TestImpressionListenerForTreatments(t *testing.T) {
->>>>>>> fdb1dc6d
-	cfg := conf.Default()
-	cfg.LabelsEnabled = true
-	logger := logging.NewLogger(nil)
-
-<<<<<<< HEAD
 	evaluator := evaluator.NewEvaluator(
 		&mockStorage{},
 		&mockSegmentStorage{},
@@ -639,6 +1095,12 @@
 		metrics:     mutexmap.NewMMMetricsStorage(),
 	}
 
+	factory := SplitFactory{
+		client: &client,
+	}
+	factory.status.Store(SdkReady)
+	client.factory = &factory
+
 	// Assertions Treatment
 	if client.Treatment("user1", "valid", nil) != "on" {
 		t.Error("Unexpected Treatment Result")
@@ -685,7 +1147,7 @@
 	if result.Treatment != "on" {
 		t.Error("Unexpected Treatment Result")
 	}
-	if result.Config != "{\"color\": \"blue\",\"size\": 13}" {
+	if *result.Config != "{\"color\": \"blue\",\"size\": 13}" {
 		t.Error("Unexpected Config Result")
 	}
 	if isInvalidImpression(client, "user1", "valid", "on") {
@@ -718,463 +1180,10 @@
 	if result.Treatment != "defTreatment" {
 		t.Error("Unexpected Treatment Result")
 	}
-	if result.Config != "{\"color\": \"orange\",\"size\": 15}" {
+	if *result.Config != "{\"color\": \"orange\",\"size\": 15}" {
 		t.Error("Unexpected Config Result")
 	}
 	if isInvalidImpression(client, "invalid", "killed", result.Treatment) {
 		t.Error("Wrong impression saved")
-=======
-	impTest := &ImpressionListenerTest{}
-	impresionL := impressionlistener.NewImpressionListenerWrapper(impTest)
-
-	client := SplitClient{
-		cfg:                cfg,
-		evaluator:          &mockEvaluator{},
-		impressions:        mutexmap.NewMMImpressionStorage(),
-		logger:             logger,
-		metrics:            mutexmap.NewMMMetricsStorage(),
-		impressionListener: impresionL,
-		metadata: dtos.QueueStoredMachineMetadataDTO{
-			MachineName: cfg.InstanceName,
-			SDKVersion:  splitio.Version,
-		},
-	}
-
-	factory := SplitFactory{
-		client: &client,
-	}
-	factory.status.Store(SdkReady)
-	client.factory = &factory
-
-	attributes := make(map[string]interface{})
-	attributes["One"] = "test"
-
-	res := client.Treatments("user1", []string{"feature", "feature2"}, attributes)
-
-	if res["feature"] != "TreatmentA" || res["feature2"] != "TreatmentB" {
-		t.Error("Wrong Treatment result")
-	}
-
-	if len(ilResult) != 2 {
-		t.Error("Error on ImpressionListener")
-	}
-
-	expectedVersion := "go-" + splitio.Version
-
-	if !compareListener(ilResult["feature"].(map[string]interface{}), "feature", "user1", "aLabel", "TreatmentA", int64(123), "", "test", cfg.InstanceName, expectedVersion) {
-		t.Error("Impression should match")
-	}
-
-	if !compareListener(ilResult["feature2"].(map[string]interface{}), "feature2", "user1", "bLabel", "TreatmentB", int64(123), "", "test", cfg.InstanceName, expectedVersion) {
-		t.Error("Impression should match")
-	}
-
-	delete(ilResult, "feature")
-	delete(ilResult, "feature2")
-}
-
-func TestBlockUntilReadyWrongTimerPassed(t *testing.T) {
-	file, err := ioutil.TempFile("", "splitio_tests")
-	if err != nil {
-		t.Error("Couldn't create temporary file for localhost client tests: ", err)
-		return
-	}
-
-	file.Write([]byte("feature1 on\n"))
-	file.Write([]byte("feature2 off\n"))
-	file.Sync()
-
-	sdkConf := conf.Default()
-	sdkConf.SplitFile = file.Name()
-
-	factory, _ := NewSplitFactory("localhost", sdkConf)
-
-	client := factory.Client()
-	err = client.BlockUntilReady(-1)
-	expected := "SDK Initialization: timer must be positive number"
-	if err != nil && err.Error() != expected {
-		t.Error("Error was expected")
-	}
-
-	manager := factory.Manager()
-	err = manager.BlockUntilReady(-1)
-	if err != nil && err.Error() != expected {
-		t.Error("Error was expected")
-	}
-}
-
-func TestBlockUntilReadyStatusLoclahost(t *testing.T) {
-	file, err := ioutil.TempFile("", "splitio_tests")
-	if err != nil {
-		t.Error("Couldn't create temporary file for localhost client tests: ", err)
-		return
-	}
-
-	file.Write([]byte("feature1 on\n"))
-	file.Sync()
-
-	sdkConf := conf.Default()
-	sdkConf.SplitFile = file.Name()
-
-	impTest := &ImpressionListenerTest{}
-	sdkConf.Advanced.ImpressionListener = impTest
-
-	factory, _ := NewSplitFactory("localhost", sdkConf)
-
-	client := factory.Client()
-	manager := factory.Manager()
-
-	if len(manager.SplitNames()) != 0 {
-		t.Error("It should not return splits")
-	}
-
-	if client.factory.IsReady() {
-		t.Error("Client should not be ready")
-	}
-
-	err = client.Track("something", "something", "something", nil)
-	if err != nil {
-		t.Error("It should not return error")
-	}
-
-	attributes := make(map[string]interface{})
-	attributes["One"] = "test"
-
-	if client.Treatment("something", "something", attributes) != evaluator.Control {
-		t.Error("Wrong evaluation")
-	}
-
-	expectedVersion := "go-" + splitio.Version
-	if !compareListener(ilResult["something"].(map[string]interface{}), "something", "something", "definition not found", "control", int64(0), "", "test", cfg.InstanceName, expectedVersion) {
-		t.Error("Impression should match")
-	}
-
-	if client.Treatment("something", "something", nil) != evaluator.Control {
-		t.Error("Wrong evaluation")
-	}
-
-	features := []string{"something"}
-	result := client.Treatments("something", features, nil)
-	if result["something"] != evaluator.Control {
-		t.Error("Wrong evaluation")
-	}
-
-	err = client.BlockUntilReady(1)
-	if err != nil {
-		t.Error("Error was not expected")
-	}
-
-	if !client.factory.IsReady() {
-		t.Error("Client should be ready")
-	}
-
-	if !manager.factory.IsReady() {
-		t.Error("Manager should be ready")
-	}
-
-	err = client.Track("something", "something", "something", nil)
-	if err != nil {
-		t.Error("It should not return error")
-	}
-
-	feature1 := client.Treatment("asd", "feature1", nil)
-	if feature1 != "on" {
-		t.Error("Feature1 retrieved incorrectly")
-	}
-
-	if manager.SplitNames()[0] != "feature1" {
-		t.Error("It should return splits")
-	}
-}
-
-func TestBlockUntilReadyStatusLoclahostOnDestroy(t *testing.T) {
-	file, err := ioutil.TempFile("", "splitio_tests")
-	if err != nil {
-		t.Error("Couldn't create temporary file for localhost client tests: ", err)
-		return
-	}
-
-	file.Write([]byte("feature1 on\n"))
-	file.Sync()
-
-	sdkConf := conf.Default()
-	sdkConf.SplitFile = file.Name()
-
-	factory, _ := NewSplitFactory("localhost", sdkConf)
-
-	client := factory.Client()
-	manager := factory.Manager()
-
-	if len(manager.SplitNames()) != 0 {
-		t.Error("It should not return splits")
-	}
-
-	if client.factory.IsReady() {
-		t.Error("Client should not be ready")
-	}
-
-	err = client.BlockUntilReady(1)
-	if err != nil {
-		t.Error("Error was not expected")
-	}
-
-	if !client.factory.IsReady() {
-		t.Error("Client should be ready")
-	}
-
-	if !manager.factory.IsReady() {
-		t.Error("Manager should be ready")
-	}
-
-	client.Destroy()
-
-	if !client.factory.IsDestroyed() {
-		t.Error("Client should be destroyed")
-	}
-
-	if !manager.factory.IsDestroyed() {
-		t.Error("Manager should be destroyed")
-	}
-
-	err = manager.BlockUntilReady(1)
-	expected := "SDK Initialization: Client is destroyed"
-	if err == nil || err.Error() != expected {
-		t.Error("It should return an error")
-	}
-}
-
-func TestBlockUntilReadyRedis(t *testing.T) {
-	sdkConf := conf.Default()
-	sdkConf.OperationMode = "redis-consumer"
-
-	factory, _ := NewSplitFactory("something", sdkConf)
-
-	if !factory.IsReady() {
-		t.Error("Factory should be ready immediately")
-	}
-
-	client := factory.Client()
-	if !client.factory.IsReady() {
-		t.Error("Client should be ready immediately")
-	}
-	err := client.BlockUntilReady(1)
-	if err != nil {
-		t.Error("Error was not expected")
-	}
-
-	manager := factory.Manager()
-	if !manager.factory.IsReady() {
-		t.Error("Manager should be ready immediately")
-	}
-	err = manager.BlockUntilReady(1)
-	if err != nil {
-		t.Error("Error was not expected")
-	}
-}
-
-func TestBlockUntilReadyInMemoryError(t *testing.T) {
-	sdkConf := conf.Default()
-
-	factory, _ := NewSplitFactory("something", sdkConf)
-
-	if factory.IsReady() {
-		t.Error("Factory should not be ready")
-	}
-
-	client := factory.Client()
-	if client.factory.IsReady() {
-		t.Error("Client should not be ready")
-	}
-
-	if client.Treatment("something", "something", nil) != evaluator.Control {
-		t.Error("Wrong evaluation")
-	}
-
-	if client.Treatment("something", "something", nil) != evaluator.Control {
-		t.Error("Wrong evaluation")
-	}
-
-	features := []string{"something"}
-	result := client.Treatments("something", features, nil)
-	if result["something"] != evaluator.Control {
-		t.Error("Wrong evaluation")
-	}
-
-	err := client.Track("something", "something", "something", nil)
-	if err != nil {
-		t.Error("It should not return error")
-	}
-
-	expected := "Client Instantiation: Client is not ready yet"
-	if err != nil && err.Error() != expected {
-		t.Error("Wrong error")
-	}
-
-	err = client.BlockUntilReady(1)
-	if err == nil {
-		t.Error("It should return error")
-	}
-
-	if err != nil && err.Error() != "SDK Initialization failed" {
-		t.Error("Wrong error")
-	}
-}
-
-func TestBlockUntilReadyInMemory(t *testing.T) {
-	mockedSplit1 := dtos.SplitDTO{
-		Algo:                  2,
-		ChangeNumber:          123,
-		DefaultTreatment:      "default",
-		Killed:                false,
-		Name:                  "split",
-		Seed:                  1234,
-		Status:                "ACTIVE",
-		TrafficAllocation:     1,
-		TrafficAllocationSeed: -1667452163,
-		TrafficTypeName:       "tt1",
-		Conditions: []dtos.ConditionDTO{
-			{
-				ConditionType: "ROLLOUT",
-				Label:         "in segment all",
-				MatcherGroup: dtos.MatcherGroupDTO{
-					Combiner: "AND",
-					Matchers: []dtos.MatcherDTO{
-						{
-							MatcherType:        "ALL_KEYS",
-							Whitelist:          nil,
-							Negate:             false,
-							UserDefinedSegment: nil,
-						},
-					},
-				},
-				Partitions: []dtos.PartitionDTO{
-					{
-						Size:      100,
-						Treatment: "on",
-					},
-				},
-			},
-		},
-	}
-	mockedSplit2 := dtos.SplitDTO{Name: "split2", Killed: true, Status: "ACTIVE"}
-	mockedSplit3 := dtos.SplitDTO{Name: "split3", Killed: true, Status: "INACTIVE"}
-	ts := httptest.NewServer(http.HandlerFunc(func(w http.ResponseWriter, r *http.Request) {
-		time.Sleep(4 * time.Second)
-		if r.URL.Path != "/splits" && r.Method != "GET" {
-			t.Error("Invalid request. Should be GET to /splits")
-		}
-
-		splitChanges := dtos.SplitChangesDTO{
-			Splits: []dtos.SplitDTO{mockedSplit1, mockedSplit2, mockedSplit3},
-			Since:  3,
-			Till:   3,
-		}
-
-		raw, err := json.Marshal(splitChanges)
-		if err != nil {
-			t.Error("Error building json")
-			return
-		}
-
-		w.Write(raw)
-	}))
-	defer ts.Close()
-
-	segmentMock, _ := ioutil.ReadFile("../../testdata/segment_mock.json")
-
-	tss := httptest.NewServer(http.HandlerFunc(func(w http.ResponseWriter, r *http.Request) {
-		time.Sleep(3 * time.Second)
-		fmt.Fprintln(w, fmt.Sprintf(string(segmentMock)))
-	}))
-	defer tss.Close()
-
-	sdkConf := conf.Default()
-	sdkConf.Advanced.EventsURL = tss.URL
-	sdkConf.Advanced.SdkURL = ts.URL
-
-	factory, _ := NewSplitFactory("something", sdkConf)
-
-	if factory.IsReady() {
-		t.Error("Factory should not be ready")
-	}
-
-	client := factory.Client()
-	if client.factory.IsReady() {
-		t.Error("Client should not be ready")
-	}
-
-	manager := factory.Manager()
-	if manager.factory.IsReady() {
-		t.Error("Manager should not be ready")
-	}
-
-	if len(manager.SplitNames()) != 0 {
-		t.Error("It should not return splits")
-	}
-
-	if client.Treatment("something", "something", nil) != evaluator.Control {
-		t.Error("Wrong evaluation")
-	}
-
-	if client.Treatment("something", "something", nil) != evaluator.Control {
-		t.Error("Wrong evaluation")
-	}
-
-	features := []string{"something"}
-	result := client.Treatments("something", features, nil)
-	if result["something"] != evaluator.Control {
-		t.Error("Wrong evaluation")
-	}
-
-	err := client.Track("something", "something", "something", nil)
-	if err != nil {
-		t.Error("It should not return error")
-	}
-
-	expected := "Client Instantiation: Client is not ready yet"
-	if err != nil && err.Error() != expected {
-		t.Error("Wrong error")
-	}
-
-	err = client.BlockUntilReady(1)
-	if err == nil {
-		t.Error("It should return error")
-	}
-
-	expected2 := "SDK Initialization: time of 1 exceeded"
-	if err != nil && err.Error() != expected2 {
-		t.Error("Wrong message error")
-	}
-
-	if client.factory.IsReady() {
-		t.Error("Client should not be ready")
-	}
-
-	err = manager.BlockUntilReady(2)
-	if err == nil {
-		t.Error("It should return error")
-	}
-
-	expected2 = "SDK Initialization: time of 2 exceeded"
-	if err != nil && err.Error() != expected2 {
-		t.Error("Wrong message error")
-	}
-
-	err = client.BlockUntilReady(2)
-	if err != nil && err.Error() != expected2 {
-		t.Error("Wrong message error")
-	}
-
-	if !client.factory.IsReady() || !manager.factory.IsReady() {
-		t.Error("Both client and manager should be ready")
-	}
-
-	if len(manager.SplitNames()) != 2 {
-		t.Error("It should return Splits")
-	}
-
-	if client.Treatment("aaaaaaklmnbv", "split", nil) != "on" {
-		t.Error("Treatment error")
->>>>>>> fdb1dc6d
 	}
 }