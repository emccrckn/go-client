--- conflicted
+++ resolved
@@ -1,17 +1,12 @@
 package client
 
 import (
-<<<<<<< HEAD
-	"github.com/splitio/go-client/splitio"
-=======
 	"encoding/json"
 	"fmt"
 	"net/http"
 	"net/http/httptest"
 
-	"github.com/splitio/go-client/splitio/service/dtos"
-
->>>>>>> 386adf0c
+	"github.com/splitio/go-client/splitio"
 	"github.com/splitio/go-client/splitio/conf"
 	"github.com/splitio/go-client/splitio/engine/evaluator"
 	"github.com/splitio/go-client/splitio/impressionListener"
@@ -413,7 +408,6 @@
 	}
 }
 
-<<<<<<< HEAD
 type ImpressionListenerTest struct {
 }
 
@@ -470,6 +464,12 @@
 		},
 	}
 
+	factory := SplitFactory{
+		client: &client,
+	}
+	factory.status.Store(SdkReady)
+	client.factory = &factory
+
 	attributes := make(map[string]interface{})
 	attributes["One"] = "test"
 
@@ -509,6 +509,12 @@
 		},
 	}
 
+	factory := SplitFactory{
+		client: &client,
+	}
+	factory.status.Store(SdkReady)
+	client.factory = &factory
+
 	attributes := make(map[string]interface{})
 	attributes["One"] = "test"
 
@@ -530,7 +536,9 @@
 
 	if !compareListener(ilResult["feature2"].(map[string]interface{}), "feature2", "user1", "bLabel", "TreatmentB", int64(123), "", "test", cfg.InstanceName, expectedVersion) {
 		t.Error("Impression should match")
-=======
+	}
+}
+
 func TestBlockUntilReadyWrongTimerPassed(t *testing.T) {
 	file, err := ioutil.TempFile("", "splitio_tests")
 	if err != nil {
@@ -922,6 +930,5 @@
 
 	if client.Treatment("aaaaaaklmnbv", "split", nil) != "on" {
 		t.Error("Treatment error")
->>>>>>> 386adf0c
 	}
 }