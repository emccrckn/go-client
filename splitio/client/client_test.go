--- conflicted
+++ resolved
@@ -1254,19 +1254,8 @@
 	expectedTreatment(resultTreatments["other_feature"], "control", t)
 
 	resultTreatmentsWithConfig := client.TreatmentsWithConfig("only_key", []string{"my_feature", "other_feature"}, nil)
-<<<<<<< HEAD
-	if resultTreatmentsWithConfig["my_feature"].Treatment != "off" {
-		t.Error("Wrong Treatment result")
-	}
-	if *resultTreatmentsWithConfig["my_feature"].Config != "{\"desc\" : \"this applies only to OFF and only for only_key. The rest will receive ON\"}" {
-		t.Error("Wrong Config result")
-	}
-	if resultTreatmentsWithConfig["other_feature"].Treatment != "control" {
-		t.Error("Wrong Treatment result")
-	}
-	if resultTreatmentsWithConfig["other_feature"].Config != nil {
-		t.Error("Config should be nil")
-	}
+	expectedTreatmentAndConfig(resultTreatmentsWithConfig["my_feature"], "off", "{\"desc\" : \"this applies only to OFF and only for only_key. The rest will receive ON\"}", t)
+	expectedTreatmentAndConfig(resultTreatmentsWithConfig["other_feature"], "control", "", t)
 }
 
 func getRedisConfWithIP(IPAddressesEnabled bool) *redisdb.PrefixedRedisClient {
@@ -1504,8 +1493,4 @@
 		t.Error("The test couldn't send impressions to check headers")
 		return
 	}
-=======
-	expectedTreatmentAndConfig(resultTreatmentsWithConfig["my_feature"], "off", "{\"desc\" : \"this applies only to OFF and only for only_key. The rest will receive ON\"}", t)
-	expectedTreatmentAndConfig(resultTreatmentsWithConfig["other_feature"], "control", "", t)
->>>>>>> 83661adc
 }