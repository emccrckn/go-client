package client

import (
	"errors"
	"runtime/debug"
	"time"

	"github.com/splitio/go-client/splitio/conf"
	"github.com/splitio/go-client/splitio/engine/evaluator"
	impressionlistener "github.com/splitio/go-client/splitio/impressionListener"
	"github.com/splitio/go-client/splitio/service/dtos"
	"github.com/splitio/go-client/splitio/storage"
	"github.com/splitio/go-client/splitio/util/metrics"

	"github.com/splitio/go-toolkit/asynctask"
	"github.com/splitio/go-toolkit/logging"
)

// SplitClient is the entry-point of the split SDK.
type SplitClient struct {
<<<<<<< HEAD
	apikey    string
	destroyed struct {
		status bool
		mutex  sync.RWMutex
	}
	cfg                *conf.SplitSdkConfig
	logger             logging.LoggerInterface
	loggerConfig       logging.LoggerOptions
	evaluator          evaluator.Interface
	sync               *sdkSync
	impressions        storage.ImpressionStorageProducer
	metrics            storage.MetricsStorageProducer
	events             storage.EventStorageProducer
	validator          inputValidation
	impressionListener *impressionlistener.WrapperImpressionListener
=======
	apikey       string
	cfg          *conf.SplitSdkConfig
	logger       logging.LoggerInterface
	loggerConfig logging.LoggerOptions
	evaluator    evaluator.Interface
	sync         *sdkSync
	impressions  storage.ImpressionStorageProducer
	metrics      storage.MetricsStorageProducer
	events       storage.EventStorageProducer
	validator    inputValidation
	factory      *SplitFactory
>>>>>>> c392f031
}

type sdkSync struct {
	splitSync      *asynctask.AsyncTask
	segmentSync    *asynctask.AsyncTask
	impressionSync *asynctask.AsyncTask
	gaugeSync      *asynctask.AsyncTask
	countersSync   *asynctask.AsyncTask
	latenciesSync  *asynctask.AsyncTask
	eventsSync     *asynctask.AsyncTask
}

// Treatment implements the main functionality of split. Retrieve treatments of a specific feature
// for a certain key and set of attributes
func (c *SplitClient) Treatment(key interface{}, feature string, attributes map[string]interface{}) (ret string) {
	// Set up a guard deferred function to recover if the SDK starts panicking
	defer func() {
		if r := recover(); r != nil {
			// At this point we'll only trust that the logger isn't panicking trust
			// that the logger isn't panicking
			c.logger.Error(
				"SDK is panicking with the following error", r, "\n",
				string(debug.Stack()), "\n",
				"Returning CONTROL", "\n")
			ret = evaluator.Control
		}
	}()

	if c.IsDestroyed() {
		c.logger.Error("Client has already been destroyed - no calls possible")
		return evaluator.Control
	}

	matchingKey, bucketingKey, err := c.validator.ValidateTreatmentKey(key, "Treatment")
	if err != nil {
		c.logger.Error(err.Error())
		return evaluator.Control
	}

	feature, err = c.validator.ValidateFeatureName(feature)
	if err != nil {
		c.logger.Error(err.Error())
		return evaluator.Control
	}

	var evaluationResult *evaluator.Result
	var impressionBucketingKey = ""
	if bucketingKey != nil {
		evaluationResult = c.evaluator.Evaluate(matchingKey, bucketingKey, feature, attributes)
		impressionBucketingKey = *bucketingKey
	} else {
		evaluationResult = c.evaluator.Evaluate(matchingKey, &matchingKey, feature, attributes)
	}

	// Store impression
	if c.impressions != nil {
		var label string
		if c.cfg.LabelsEnabled {
			label = evaluationResult.Label
		}
<<<<<<< HEAD
		impression := &dtos.ImpressionDTO{
=======
		var impression = dtos.ImpressionDTO{
>>>>>>> c392f031
			BucketingKey: impressionBucketingKey,
			ChangeNumber: evaluationResult.SplitChangeNumber,
			KeyName:      matchingKey,
			Label:        label,
			Treatment:    evaluationResult.Treatment,
			Time:         time.Now().Unix() * 1000, // Convert standard timestamp to java's ms timestamps
		}
<<<<<<< HEAD
		c.impressions.Put(feature, impression)

		if c.impressionListener != nil {
			dataToSend := &dtos.ImpressionsDTO{
				TestName:       feature,
				KeyImpressions: []dtos.ImpressionDTO{*impression},
			}
			c.impressionListener.SendDataToClient(*dataToSend, attributes)
		}
=======
		keyImpressions := []dtos.ImpressionDTO{impression}
		toStore := []dtos.ImpressionsDTO{dtos.ImpressionsDTO{
			TestName:       feature,
			KeyImpressions: keyImpressions,
		}}
		c.impressions.LogImpressions(toStore)
>>>>>>> c392f031
	} else {
		c.logger.Warning("No impression storage set in client. Not sending impressions!")
	}

	// Store latency
	bucket := metrics.Bucket(evaluationResult.EvaluationTimeNs)
	c.metrics.IncLatency("sdk.getTreatment", bucket)

	return evaluationResult.Treatment
}

// Treatments evaluates multiple featers for a single user and set of attributes at once
func (c *SplitClient) Treatments(key interface{}, features []string, attributes map[string]interface{}) map[string]string {
	treatments := make(map[string]string)

	if c.IsDestroyed() {
		c.logger.Error("Client has already been destroyed - no calls possible")
		return c.validator.GenerateControlTreatments(features)
	}

	before := time.Now()
	var bulkImpressions []dtos.ImpressionsDTO

	matchingKey, bucketingKey, err := c.validator.ValidateTreatmentKey(key, "Treatments")
	if err != nil {
		c.logger.Error(err.Error())
		return c.validator.GenerateControlTreatments(features)
	}

	filteredFeatures, err := c.validator.ValidateFeatureNames(features)
	if err != nil {
		c.logger.Error(err.Error())
		return map[string]string{}
	}

	for _, feature := range filteredFeatures {
		var evaluationResult *evaluator.Result
		var impressionBucketingKey = ""
		if bucketingKey != nil {
			evaluationResult = c.evaluator.Evaluate(matchingKey, bucketingKey, feature, attributes)
			impressionBucketingKey = *bucketingKey
		} else {
			evaluationResult = c.evaluator.Evaluate(matchingKey, &matchingKey, feature, attributes)
		}
		// Store impression
		if c.impressions != nil {
			var label string
			if c.cfg.LabelsEnabled {
				label = evaluationResult.Label
			}
			var impression = dtos.ImpressionDTO{
				BucketingKey: impressionBucketingKey,
				ChangeNumber: evaluationResult.SplitChangeNumber,
				KeyName:      matchingKey,
				Label:        label,
				Treatment:    evaluationResult.Treatment,
				Time:         time.Now().Unix() * 1000, // Convert standard timestamp to java's ms timestamps
			}
			keyImpressions := []dtos.ImpressionDTO{impression}
			bulkImpressions = append(bulkImpressions, dtos.ImpressionsDTO{
				TestName:       feature,
				KeyImpressions: keyImpressions,
			})
		} else {
			c.logger.Warning("No impression storage set in client. Not sending impressions!")
		}

		treatments[feature] = evaluationResult.Treatment
	}

	// Store latency
	bucket := metrics.Bucket(time.Now().Sub(before).Nanoseconds())
	c.metrics.IncLatency("sdk.getTreatments", bucket)

	c.impressions.LogImpressions(bulkImpressions)

	return treatments
}

// IsDestroyed returns true if tbe client has been destroyed
func (c *SplitClient) IsDestroyed() bool {
	if c.factory != nil {
		return c.factory.IsDestroyed()
	}
	return false
}

// Destroy stops all async tasks and clears all storages
func (c *SplitClient) Destroy() {
	if c.factory != nil {
		c.factory.Destroy()
	}

	if c.cfg.OperationMode == "redis-consumer" || c.cfg.OperationMode == "localhost" {
		return
	}

	// Stop all tasks
	if c.sync.splitSync != nil {
		c.sync.splitSync.Stop()
	}
	if c.sync.segmentSync != nil {
		c.sync.segmentSync.Stop()
	}

	if c.sync.impressionSync != nil {
		c.sync.impressionSync.Stop()
	}
	if c.sync.gaugeSync != nil {
		c.sync.gaugeSync.Stop()
	}
	if c.sync.countersSync != nil {
		c.sync.countersSync.Stop()
	}
	if c.sync.latenciesSync != nil {
		c.sync.latenciesSync.Stop()
	}
}

// Track an event and its custom value
func (c *SplitClient) Track(key string, trafficType string, eventType string, value interface{}) (ret error) {

	defer func() {
		if r := recover(); r != nil {
			// At this point we'll only trust that the logger isn't panicking
			c.logger.Error(
				"SDK is panicking with the following error", r, "\n",
				string(debug.Stack()), "\n",
			)
			ret = errors.New("Track is panicking. Please check logs")
		}
		return
	}()

	if c.IsDestroyed() {
		c.logger.Error("Client has already been destroyed - no calls possible")
		return errors.New("Client has already been destroyed - no calls possible")
	}

	key, trafficType, eventType, value, err := c.validator.ValidateTrackInputs(key, trafficType, eventType, value)
	if err != nil {
		c.logger.Error(err.Error())
		return err
	}

	err = c.events.Push(dtos.EventDTO{
		Key:             key,
		TrafficTypeName: trafficType,
		EventTypeID:     eventType,
		Value:           value,
		Timestamp:       time.Now().UnixNano() / 1000000,
	})

	if err != nil {
		c.logger.Error("Error tracking event", err.Error())
		return err
	}

	return nil
}<|MERGE_RESOLUTION|>--- conflicted
+++ resolved
@@ -18,12 +18,7 @@
 
 // SplitClient is the entry-point of the split SDK.
 type SplitClient struct {
-<<<<<<< HEAD
-	apikey    string
-	destroyed struct {
-		status bool
-		mutex  sync.RWMutex
-	}
+	apikey             string
 	cfg                *conf.SplitSdkConfig
 	logger             logging.LoggerInterface
 	loggerConfig       logging.LoggerOptions
@@ -33,20 +28,8 @@
 	metrics            storage.MetricsStorageProducer
 	events             storage.EventStorageProducer
 	validator          inputValidation
+	factory            *SplitFactory
 	impressionListener *impressionlistener.WrapperImpressionListener
-=======
-	apikey       string
-	cfg          *conf.SplitSdkConfig
-	logger       logging.LoggerInterface
-	loggerConfig logging.LoggerOptions
-	evaluator    evaluator.Interface
-	sync         *sdkSync
-	impressions  storage.ImpressionStorageProducer
-	metrics      storage.MetricsStorageProducer
-	events       storage.EventStorageProducer
-	validator    inputValidation
-	factory      *SplitFactory
->>>>>>> c392f031
 }
 
 type sdkSync struct {
@@ -107,11 +90,8 @@
 		if c.cfg.LabelsEnabled {
 			label = evaluationResult.Label
 		}
-<<<<<<< HEAD
-		impression := &dtos.ImpressionDTO{
-=======
+
 		var impression = dtos.ImpressionDTO{
->>>>>>> c392f031
 			BucketingKey: impressionBucketingKey,
 			ChangeNumber: evaluationResult.SplitChangeNumber,
 			KeyName:      matchingKey,
@@ -119,24 +99,21 @@
 			Treatment:    evaluationResult.Treatment,
 			Time:         time.Now().Unix() * 1000, // Convert standard timestamp to java's ms timestamps
 		}
-<<<<<<< HEAD
-		c.impressions.Put(feature, impression)
 
 		if c.impressionListener != nil {
 			dataToSend := &dtos.ImpressionsDTO{
 				TestName:       feature,
-				KeyImpressions: []dtos.ImpressionDTO{*impression},
+				KeyImpressions: []dtos.ImpressionDTO{impression},
 			}
-			c.impressionListener.SendDataToClient(*dataToSend, attributes)
-		}
-=======
+			c.impressionListener.SendDataToClient(*dataToSend, attributes, c.cfg.InstanceName)
+		}
+
 		keyImpressions := []dtos.ImpressionDTO{impression}
 		toStore := []dtos.ImpressionsDTO{dtos.ImpressionsDTO{
 			TestName:       feature,
 			KeyImpressions: keyImpressions,
 		}}
 		c.impressions.LogImpressions(toStore)
->>>>>>> c392f031
 	} else {
 		c.logger.Warning("No impression storage set in client. Not sending impressions!")
 	}
