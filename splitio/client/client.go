package client

import (
	"errors"
	"runtime/debug"
	"time"

	"github.com/splitio/go-client/splitio/conf"
	"github.com/splitio/go-client/splitio/engine/evaluator"
	"github.com/splitio/go-client/splitio/impressionListener"
	"github.com/splitio/go-client/splitio/service/dtos"
	"github.com/splitio/go-client/splitio/storage"
	"github.com/splitio/go-client/splitio/util/metrics"

	"github.com/splitio/go-toolkit/asynctask"
	"github.com/splitio/go-toolkit/logging"
)

// SplitClient is the entry-point of the split SDK.
type SplitClient struct {
	apikey             string
	cfg                *conf.SplitSdkConfig
	logger             logging.LoggerInterface
	loggerConfig       logging.LoggerOptions
	evaluator          evaluator.Interface
	sync               *sdkSync
	impressions        storage.ImpressionStorageProducer
	metrics            storage.MetricsStorageProducer
	events             storage.EventStorageProducer
	validator          inputValidation
	factory            *SplitFactory
	impressionListener *impressionlistener.WrapperImpressionListener
	metadata           dtos.QueueStoredMachineMetadataDTO
}

type sdkSync struct {
	splitSync      *asynctask.AsyncTask
	segmentSync    *asynctask.AsyncTask
	impressionSync *asynctask.AsyncTask
	gaugeSync      *asynctask.AsyncTask
	countersSync   *asynctask.AsyncTask
	latenciesSync  *asynctask.AsyncTask
	eventsSync     *asynctask.AsyncTask
}

// TreatmentResult struct that includes the Treatment evaluation with the corresponding Config
type TreatmentResult struct {
	Treatment string  `json:"treatment"`
	Config    *string `json:"config"`
}

// doTreatmentCall retrieves treatments of an specific feature with configurations object if it is present
// for a certain key and set of attributes
func (c *SplitClient) doTreatmentCall(key interface{}, feature string, attributes map[string]interface{}, operation string, metricsLabel string) (t TreatmentResult) {
	controlTreatment := TreatmentResult{
		Treatment: evaluator.Control,
		Config:    nil,
	}

	// Set up a guard deferred function to recover if the SDK starts panicking
	defer func() {
		if r := recover(); r != nil {
			// At this point we'll only trust that the logger isn't panicking trust
			// that the logger isn't panicking
			c.logger.Error(
				"SDK is panicking with the following error", r, "\n",
				string(debug.Stack()), "\n",
				"Returning CONTROL", "\n")
			t = controlTreatment
		}
	}()

	if c.IsDestroyed() {
		c.logger.Error("Client has already been destroyed - no calls possible")
		return controlTreatment
	}

	matchingKey, bucketingKey, err := c.validator.ValidateTreatmentKey(key, operation)
	if err != nil {
		c.logger.Error(err.Error())
		return controlTreatment
	}

	feature, err = c.validator.ValidateFeatureName(feature, operation)
	if err != nil {
		c.logger.Error(err.Error())
		return controlTreatment
	}

	var evaluationResult *evaluator.Result
	var impressionBucketingKey = ""
	if bucketingKey != nil {
		evaluationResult = c.evaluator.Evaluate(matchingKey, bucketingKey, feature, attributes)
		impressionBucketingKey = *bucketingKey
	} else {
		evaluationResult = c.evaluator.Evaluate(matchingKey, &matchingKey, feature, attributes)
	}

	// Store impression
	if c.impressions != nil {
		var label string
		if c.cfg.LabelsEnabled {
			label = evaluationResult.Label
		}

		var impression = dtos.ImpressionDTO{
			FeatureName:  feature,
			BucketingKey: impressionBucketingKey,
			ChangeNumber: evaluationResult.SplitChangeNumber,
			KeyName:      matchingKey,
			Label:        label,
			Treatment:    evaluationResult.Treatment,
			Time:         time.Now().Unix() * 1000, // Convert standard timestamp to java's ms timestamps
		}

<<<<<<< HEAD
		toStore := []dtos.ImpressionDTO{impression}
=======
		keyImpressions := []dtos.ImpressionDTO{impression}
		toStore := []dtos.ImpressionsDTO{{
			TestName:       feature,
			KeyImpressions: keyImpressions,
		}}

>>>>>>> ef612de5
		c.impressions.LogImpressions(toStore)

		// Custom Impression Listener
		if c.impressionListener != nil {
			for _, dataToSend := range toStore {
				c.impressionListener.SendDataToClient(dataToSend, attributes, c.metadata)
			}
		}
	} else {
		c.logger.Warning("No impression storage set in client. Not sending impressions!")
	}

	// Store latency
	bucket := metrics.Bucket(evaluationResult.EvaluationTimeNs)
	c.metrics.IncLatency(metricsLabel, bucket)

	return TreatmentResult{
		Treatment: evaluationResult.Treatment,
		Config:    evaluationResult.Config,
	}
}

// Treatment implements the main functionality of split. Retrieve treatments of a specific feature
// for a certain key and set of attributes
func (c *SplitClient) Treatment(key interface{}, feature string, attributes map[string]interface{}) string {
	return c.doTreatmentCall(key, feature, attributes, "Treatment", "sdk.getTreatment").Treatment
}

// TreatmentWithConfig implements the main functionality of split. Retrieves the treatment of a specific feature with
// the corresponding configuration if it is present
func (c *SplitClient) TreatmentWithConfig(key interface{}, feature string, attributes map[string]interface{}) TreatmentResult {
	return c.doTreatmentCall(key, feature, attributes, "TreatmentWithConfig", "sdk.getTreatmentWithConfig")
}

// Generates control treatments
func (c *SplitClient) generateControlTreatments(features []string, operation string) map[string]TreatmentResult {
	treatments := make(map[string]TreatmentResult)
	filtered, err := c.validator.ValidateFeatureNames(features, operation)
	if err != nil {
		return treatments
	}
	for _, feature := range filtered {
		treatments[feature] = TreatmentResult{
			Treatment: evaluator.Control,
			Config:    nil,
		}
	}
	return treatments
}

// doTreatmentsCall retrieves treatments of an specific array of features with configurations object if it is present
// for a certain key and set of attributes
func (c *SplitClient) doTreatmentsCall(key interface{}, features []string, attributes map[string]interface{}, operation string, metricsLabel string) (t map[string]TreatmentResult) {
	treatments := make(map[string]TreatmentResult)

	// Set up a guard deferred function to recover if the SDK starts panicking
	defer func() {
		if r := recover(); r != nil {
			// At this point we'll only trust that the logger isn't panicking trust
			// that the logger isn't panicking
			c.logger.Error(
				"SDK is panicking with the following error", r, "\n",
				string(debug.Stack()), "\n")
			t = treatments
		}
	}()

	if c.IsDestroyed() {
		c.logger.Error("Client has already been destroyed - no calls possible")
		return c.generateControlTreatments(features, operation)
	}

	before := time.Now()
	var bulkImpressions []dtos.ImpressionDTO

	matchingKey, bucketingKey, err := c.validator.ValidateTreatmentKey(key, operation)
	if err != nil {
		c.logger.Error(err.Error())
		return c.generateControlTreatments(features, operation)
	}

	filteredFeatures, err := c.validator.ValidateFeatureNames(features, operation)
	if err != nil {
		c.logger.Error(err.Error())
		return map[string]TreatmentResult{}
	}

	for _, feature := range filteredFeatures {
		var evaluationResult *evaluator.Result
		var impressionBucketingKey = ""
		if bucketingKey != nil {
			evaluationResult = c.evaluator.Evaluate(matchingKey, bucketingKey, feature, attributes)
			impressionBucketingKey = *bucketingKey
		} else {
			evaluationResult = c.evaluator.Evaluate(matchingKey, &matchingKey, feature, attributes)
		}
		// Store impression
		if c.impressions != nil {
			var label string
			if c.cfg.LabelsEnabled {
				label = evaluationResult.Label
			}
			var impression = dtos.ImpressionDTO{
				FeatureName:  feature,
				BucketingKey: impressionBucketingKey,
				ChangeNumber: evaluationResult.SplitChangeNumber,
				KeyName:      matchingKey,
				Label:        label,
				Treatment:    evaluationResult.Treatment,
				Time:         time.Now().Unix() * 1000, // Convert standard timestamp to java's ms timestamps
			}
			bulkImpressions = append(bulkImpressions, impression)
		} else {
			c.logger.Warning("No impression storage set in client. Not sending impressions!")
		}

		treatments[feature] = TreatmentResult{
			Treatment: evaluationResult.Treatment,
			Config:    evaluationResult.Config,
		}
	}

	// Custom Impression Listener
	if c.impressionListener != nil {
		for _, dataToSend := range bulkImpressions {
			c.impressionListener.SendDataToClient(dataToSend, attributes, c.metadata)
		}
	}

	// Store latency
	bucket := metrics.Bucket(time.Now().Sub(before).Nanoseconds())
	c.metrics.IncLatency(metricsLabel, bucket)

	c.impressions.LogImpressions(bulkImpressions)

	return treatments
}

// Treatments evaluates multiple featers for a single user and set of attributes at once
func (c *SplitClient) Treatments(key interface{}, features []string, attributes map[string]interface{}) map[string]string {
	treatments := map[string]string{}
	result := c.doTreatmentsCall(key, features, attributes, "Treatments", "sdk.getTreatments")
	for feature, treatmentResult := range result {
		treatments[feature] = treatmentResult.Treatment
	}
	return treatments
}

// TreatmentsWithConfig evaluates multiple featers for a single user and set of attributes at once and returns configurations
func (c *SplitClient) TreatmentsWithConfig(key interface{}, features []string, attributes map[string]interface{}) map[string]TreatmentResult {
	return c.doTreatmentsCall(key, features, attributes, "TreatmentsWithConfig", "sdk.getTreatmentsWithConfig")
}

// IsDestroyed returns true if tbe client has been destroyed
func (c *SplitClient) IsDestroyed() bool {
	return c.factory.IsDestroyed()

}

// Destroy stops all async tasks and clears all storages
func (c *SplitClient) Destroy() {
	c.factory.Destroy()

	if c.cfg.OperationMode == "redis-consumer" {
		return
	}

	// Stop all tasks
	if c.sync.splitSync != nil {
		c.sync.splitSync.Stop()
	}
	if c.sync.segmentSync != nil {
		c.sync.segmentSync.Stop()
	}

	if c.sync.impressionSync != nil {
		c.sync.impressionSync.Stop()
	}
	if c.sync.gaugeSync != nil {
		c.sync.gaugeSync.Stop()
	}
	if c.sync.countersSync != nil {
		c.sync.countersSync.Stop()
	}
	if c.sync.latenciesSync != nil {
		c.sync.latenciesSync.Stop()
	}
}

// Track an event and its custom value
func (c *SplitClient) Track(key string, trafficType string, eventType string, value interface{}) (ret error) {

	defer func() {
		if r := recover(); r != nil {
			// At this point we'll only trust that the logger isn't panicking
			c.logger.Error(
				"SDK is panicking with the following error", r, "\n",
				string(debug.Stack()), "\n",
			)
			ret = errors.New("Track is panicking. Please check logs")
		}
		return
	}()

	if c.IsDestroyed() {
		c.logger.Error("Client has already been destroyed - no calls possible")
		return errors.New("Client has already been destroyed - no calls possible")
	}

	key, trafficType, eventType, value, err := c.validator.ValidateTrackInputs(key, trafficType, eventType, value)
	if err != nil {
		c.logger.Error(err.Error())
		return err
	}

	err = c.events.Push(dtos.EventDTO{
		Key:             key,
		TrafficTypeName: trafficType,
		EventTypeID:     eventType,
		Value:           value,
		Timestamp:       time.Now().UnixNano() / 1000000,
	})

	if err != nil {
		c.logger.Error("Error tracking event", err.Error())
		return err
	}

	return nil
}

// BlockUntilReady Calls BlockUntilReady on factory to block client on readiness
func (c *SplitClient) BlockUntilReady(timer int) error {
	return c.factory.BlockUntilReady(timer)
}<|MERGE_RESOLUTION|>--- conflicted
+++ resolved
@@ -113,16 +113,7 @@
 			Time:         time.Now().Unix() * 1000, // Convert standard timestamp to java's ms timestamps
 		}
 
-<<<<<<< HEAD
 		toStore := []dtos.ImpressionDTO{impression}
-=======
-		keyImpressions := []dtos.ImpressionDTO{impression}
-		toStore := []dtos.ImpressionsDTO{{
-			TestName:       feature,
-			KeyImpressions: keyImpressions,
-		}}
-
->>>>>>> ef612de5
 		c.impressions.LogImpressions(toStore)
 
 		// Custom Impression Listener
