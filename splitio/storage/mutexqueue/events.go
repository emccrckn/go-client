package mutexqueue

import (
	"container/list"
<<<<<<< HEAD
=======
	"errors"
	"fmt"
>>>>>>> 1ad7b9b7
	"sync"

	"github.com/splitio/go-client/splitio/service/dtos"
)

<<<<<<< HEAD
=======
// MaxAccumulatedBytes is the maximum size to accumulate in events before flush (in bytes)
const MaxAccumulatedBytes = 5 * 1024 * 1024

// ErrorMaxSizeReached queue max size error
var ErrorMaxSizeReached = errors.New("Queue max size has been reached")

>>>>>>> 1ad7b9b7
// NewMQEventsStorage returns an instance of MQEventsStorage
func NewMQEventsStorage(queueSize int, isFull chan<- bool) *MQEventsStorage {
	return &MQEventsStorage{
		queue:      list.New(),
		size:       queueSize,
		mutexQueue: &sync.Mutex{},
		fullChan:   isFull,
	}
}

type eventWrapper struct {
	event dtos.EventDTO
	size  int
}

// MQEventsStorage in memory events storage
type MQEventsStorage struct {
	queue            *list.List
	size             int
	accumulatedBytes int
	mutexQueue       *sync.Mutex
	fullChan         chan<- bool //only write channel
}

func (s *MQEventsStorage) sendSignalIsFull() {
	// Nom blocking select
	select {
	case s.fullChan <- true:
		//Send "queue is full" signal
		break
	default:
		break
	}
}

// Push an event into slice
func (s *MQEventsStorage) Push(event dtos.EventDTO, size int) error {
	s.mutexQueue.Lock()
	defer s.mutexQueue.Unlock()

	if s.queue.Len()+1 > s.size {
		s.sendSignalIsFull()
		return ErrorMaxSizeReached
	}

	// Add element
	s.queue.PushBack(eventWrapper{event: event, size: size})
	s.accumulatedBytes += size
	if s.queue.Len() == s.size || s.accumulatedBytes >= MaxAccumulatedBytes {
		s.sendSignalIsFull()
	}

	return nil
}

// PopN pop N elements from queue
func (s *MQEventsStorage) PopN(n int64) ([]dtos.EventDTO, error) {
	var toReturn []dtos.EventDTO
	var totalItems int

	// Mutexing queue
	s.mutexQueue.Lock()
	defer s.mutexQueue.Unlock()

	if int64(s.queue.Len()) >= n {
		totalItems = int(n)
	} else {
		totalItems = s.queue.Len()
	}

	toReturn = make([]dtos.EventDTO, 0)
	accumulated := 0
	errorCount := 0
	for i := 0; i < totalItems; i++ {
		bundled, ok := s.queue.Remove(s.queue.Front()).(eventWrapper)
		if !ok {
			errorCount++
			continue
		}
		toReturn = append(toReturn, bundled.event)
		accumulated += bundled.size
		if accumulated >= MaxAccumulatedBytes {
			// If we reached the maximum allowed size, break the loop so that we don't sent huge POST bodies to the BE
			break
		}
	}

	s.accumulatedBytes -= accumulated
	if errorCount > 0 {
		return toReturn, fmt.Errorf("%d elements could not be decoded", errorCount)
	}

	return toReturn, nil
}

// Empty returns if slice len if zero
func (s *MQEventsStorage) Empty() bool {
	s.mutexQueue.Lock()
	defer s.mutexQueue.Unlock()

	return s.queue.Len() == 0
}

// Count returns the number of events into slice
func (s *MQEventsStorage) Count() int64 {
	s.mutexQueue.Lock()
	defer s.mutexQueue.Unlock()

	return int64(s.queue.Len())
}<|MERGE_RESOLUTION|>--- conflicted
+++ resolved
@@ -2,25 +2,16 @@
 
 import (
 	"container/list"
-<<<<<<< HEAD
-=======
-	"errors"
-	"fmt"
->>>>>>> 1ad7b9b7
-	"sync"
 
 	"github.com/splitio/go-client/splitio/service/dtos"
+
+	"fmt"
+	"sync"
 )
 
-<<<<<<< HEAD
-=======
 // MaxAccumulatedBytes is the maximum size to accumulate in events before flush (in bytes)
 const MaxAccumulatedBytes = 5 * 1024 * 1024
 
-// ErrorMaxSizeReached queue max size error
-var ErrorMaxSizeReached = errors.New("Queue max size has been reached")
-
->>>>>>> 1ad7b9b7
 // NewMQEventsStorage returns an instance of MQEventsStorage
 func NewMQEventsStorage(queueSize int, isFull chan<- bool) *MQEventsStorage {
 	return &MQEventsStorage{
