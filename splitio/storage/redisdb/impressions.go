--- conflicted
+++ resolved
@@ -47,37 +47,16 @@
 	}
 }
 
-<<<<<<< HEAD
-// LogImpressions stores impressions in redis as Queue
-func (r *RedisImpressionStorage) LogImpressions(impressions []dtos.ImpressionsDTO) error {
-	if len(impressions) > 0 {
-		var impressionsToStore []dtos.ImpressionsQueueDTO
-		for _, i := range impressions {
-			var impression = dtos.ImpressionsQueueDTO{Metadata: r.metadataMessage, Impression: dtos.ImpressionQueueDTO{
-				KeyName:      i.KeyImpressions[0].KeyName,
-				BucketingKey: i.KeyImpressions[0].BucketingKey,
-				FeatureName:  i.TestName,
-				Treatment:    i.KeyImpressions[0].Treatment,
-				Label:        i.KeyImpressions[0].Label,
-				ChangeNumber: i.KeyImpressions[0].ChangeNumber,
-				Time:         i.KeyImpressions[0].Time,
-			}}
-			impressionsToStore = append(impressionsToStore, impression)
-		}
-=======
 func (r *RedisImpressionStorage) pushImpressionsWithLock(impressionsToStore []dtos.ImpressionsQueueDTO) error {
 	r.mutex.Lock()
 	defer r.mutex.Unlock()
 
 	if len(impressionsToStore) > 0 {
->>>>>>> 85fb7ab0
 		return r.Push(impressionsToStore)
 	}
 	return nil
 }
 
-<<<<<<< HEAD
-=======
 // LogImpressions stores impressions in redis as Queue
 func (r *RedisImpressionStorage) LogImpressions(impressions []dtos.ImpressionsDTO) error {
 	var impressionsToStore []dtos.ImpressionsQueueDTO
@@ -100,7 +79,6 @@
 	return r.pushImpressionsWithLock(impressionsToStore)
 }
 
->>>>>>> 85fb7ab0
 // Push stores impressions in redis
 func (r *RedisImpressionStorage) Push(impressions []dtos.ImpressionsQueueDTO) error {
 	var impressionsJSON []interface{}
@@ -120,7 +98,6 @@
 	if errPush != nil {
 		r.logger.Error("Something were wrong pushing impressions to redis", errPush)
 		return errPush
-<<<<<<< HEAD
 	}
 
 	// Checks if expiration needs to be set
@@ -136,9 +113,10 @@
 
 // PopN return N elements from 0 to N
 func (r *RedisImpressionStorage) PopN(n int64) ([]dtos.ImpressionQueueDTO, error) {
+	r.mutex.Lock()
+	defer r.mutex.Unlock()
 	toReturn := make([]dtos.ImpressionQueueDTO, 0)
 
-	r.mutex.Lock()
 	lrange := r.client.LRange(r.redisKey, 0, n-1)
 	if lrange.Err() != nil {
 		r.logger.Error("Fetching impressions", lrange.Err().Error())
@@ -158,49 +136,7 @@
 		r.mutex.Unlock()
 		return nil, res.Err()
 	}
-	r.mutex.Unlock()
-
-=======
-	}
-
-	// Checks if expiration needs to be set
-	if inserted == int64(len(impressionsJSON)) {
-		r.logger.Debug("Proceeding to set expiration for: ", r.redisKey)
-		result := r.client.Expire(r.redisKey, time.Duration(r.impressionsTTL)*time.Minute).Val()
-		if result == false {
-			r.logger.Error("Something were wrong setting expiration", errPush)
-		}
-	}
-	return nil
-}
-
-// PopN return N elements from 0 to N
-func (r *RedisImpressionStorage) PopN(n int64) ([]dtos.ImpressionQueueDTO, error) {
-	r.mutex.Lock()
-	defer r.mutex.Unlock()
-	toReturn := make([]dtos.ImpressionQueueDTO, 0)
-
-	lrange := r.client.LRange(r.redisKey, 0, n-1)
-	if lrange.Err() != nil {
-		r.logger.Error("Fetching impressions", lrange.Err().Error())
-		r.mutex.Unlock()
-		return nil, lrange.Err()
-	}
-	totalFetchedImpressions := int64(len(lrange.Val()))
-
-	idxFrom := n
-	if totalFetchedImpressions < n {
-		idxFrom = totalFetchedImpressions
-	}
-
-	res := r.client.LTrim(r.redisKey, idxFrom, -1)
-	if res.Err() != nil {
-		r.logger.Error("Trim impressions", res.Err().Error())
-		r.mutex.Unlock()
-		return nil, res.Err()
-	}
-
->>>>>>> 85fb7ab0
+
 	//JSON unmarshal
 	listOfImpressions := lrange.Val()
 	for _, se := range listOfImpressions {
