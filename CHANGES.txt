--- conflicted
+++ resolved
@@ -5,13 +5,9 @@
  - Added custom Impression Listener.
  - BlockUntilReady refactor.
  - Added getTreatmentWithConfig and getTreatmentsWithConfig methods.
-<<<<<<< HEAD
- - Added support to YAML file for Localhost mode.
  - Added validation when split does not exist in treatments and manager calls.
-=======
  - Added multiple factory instantiation check.
  - Added support for YAML file in Localhost mode.
->>>>>>> e73e1777
 3.0.1 (March 8, 2019)
  - Updated Splits refreshing rate.
 3.0.0 (Feb 19, 2019)
