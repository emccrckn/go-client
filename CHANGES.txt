<<<<<<< HEAD
3.1.0 (April , 2019)
 - Added getTreatmentWithConfig and getTreatmentsWithConfig methods.
=======
4.0.0 (March 22, 2019)
 - Added custom Impression Listener.
 - BlockUntilReady refactor.
>>>>>>> b03de86d
3.0.1 (March 8, 2019)
 - Updated Splits refreshing rate.
3.0.0 (Feb 19, 2019)
 - Updated SDK Parity.
 - BREAKING CHANGE: Moved Impressions to Single Queue.
2.1.1 (Dec 19, 2018)
 - Fixed traffic allocation issue on 1%.
2.1.0: (Oct 12, 2018)
 - Added Input Sanitization
2.0.0: (May 24, 2018)
 - Fixed bucketing key
1.1.1: (Apr 20, 2018)
 - Fixing http headers output
1.1.0: (Feb 9, 2018)
 - Split client supports .track method (events) in all falvours (inmemory-standalone, redis-standalone, redis-consumer)
1.0.0: (Dec 22, 2017)
 - Downgrade logging level for shared memory messages<|MERGE_RESOLUTION|>--- conflicted
+++ resolved
@@ -1,11 +1,8 @@
-<<<<<<< HEAD
-3.1.0 (April , 2019)
- - Added getTreatmentWithConfig and getTreatmentsWithConfig methods.
-=======
-4.0.0 (March 22, 2019)
+4.0.0 (April , 2019)
  - Added custom Impression Listener.
  - BlockUntilReady refactor.
->>>>>>> b03de86d
+ - Added getTreatmentWithConfig and getTreatmentsWithConfig methods.
+ - Added support to YAML file for Localhost mode.
 3.0.1 (March 8, 2019)
  - Updated Splits refreshing rate.
 3.0.0 (Feb 19, 2019)
