<<<<<<< HEAD
4.0.0 ()
- Added custom Impression Listener.
=======
3.0.1 (March 8, 2019)
 - Updated Splits refreshing rate.
>>>>>>> e59b24bd
3.0.0 (Feb 19, 2019)
 - Updated SDK Parity.
 - BREAKING CHANGE: Moved Impressions to Single Queue.
2.1.1 (Dec 19, 2018)
 - Fixed traffic allocation issue on 1%.
2.1.0: (Oct 12, 2018)
 - Added Input Sanitization
2.0.0: (May 24, 2018)
 - Fixed bucketing key
1.1.1: (Apr 20, 2018)
 - Fixing http headers output
1.1.0: (Feb 9, 2018)
 - Split client supports .track method (events) in all falvours (inmemory-standalone, redis-standalone, redis-consumer)
1.0.0: (Dec 22, 2017)
 - Downgrade logging level for shared memory messages<|MERGE_RESOLUTION|>--- conflicted
+++ resolved
@@ -1,10 +1,7 @@
-<<<<<<< HEAD
 4.0.0 ()
 - Added custom Impression Listener.
-=======
 3.0.1 (March 8, 2019)
  - Updated Splits refreshing rate.
->>>>>>> e59b24bd
 3.0.0 (Feb 19, 2019)
  - Updated SDK Parity.
  - BREAKING CHANGE: Moved Impressions to Single Queue.
